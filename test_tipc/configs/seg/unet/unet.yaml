# Basic configurations of UNet

_base_: ../_base_/rsseg.yaml

save_dir: ./test_tipc/output/seg/unet/

model: !Node
<<<<<<< HEAD
    type: UNet
        args:
            input_channel: 10
            num_classes: 5
=======
       type: UNet
       args:
           in_channels: 10
           num_classes: 5
>>>>>>> cc0788fc
<|MERGE_RESOLUTION|>--- conflicted
+++ resolved
@@ -5,14 +5,7 @@
 save_dir: ./test_tipc/output/seg/unet/
 
 model: !Node
-<<<<<<< HEAD
-    type: UNet
-        args:
-            input_channel: 10
-            num_classes: 5
-=======
        type: UNet
        args:
            in_channels: 10
-           num_classes: 5
->>>>>>> cc0788fc
+           num_classes: 5