--- conflicted
+++ resolved
@@ -915,14 +915,10 @@
             image(s). Defaults to [0.229, 0.224, 0.225].
         min_val (list[float] | tuple[float], optional): Minimum value of input 
             image(s). If None, use 0 for all channels. Defaults to None.
-        max_val (list[float] | tuple[float], optional): Max value of input image(s). 
-<<<<<<< HEAD
-            Defaults to [255., 255., 255.].
+        max_val (list[float] | tuple[float], optional): Maximum value of input 
+            image(s). If None, use 255. for all channels. Defaults to None.
         apply_to_tar (bool, optional): Whether to apply transformation to the target
             image. Defaults to True.
-=======
-            If None, use 255. for all channels. Defaults to None.
->>>>>>> d818c0c4
     """
 
     def __init__(self,
