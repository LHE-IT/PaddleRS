# Copyright (c) 2022 PaddlePaddle Authors. All Rights Reserved.
#
# Licensed under the Apache License, Version 2.0 (the "License");
# you may not use this file except in compliance with the License.
# You may obtain a copy of the License at
#
#    http://www.apache.org/licenses/LICENSE-2.0
#
# Unless required by applicable law or agreed to in writing, software
# distributed under the License is distributed on an "AS IS" BASIS,
# WITHOUT WARRANTIES OR CONDITIONS OF ANY KIND, either express or implied.
# See the License for the specific language governing permissions and
# limitations under the License.

import copy
import os.path as osp

from .operators import *
from .batch_operators import BatchRandomResize, BatchRandomResizeByShort, _BatchPad
from paddlers import transforms as T


def decode_image(im_path,
                 to_rgb=True,
                 to_uint8=True,
                 decode_bgr=True,
                 decode_sar=True):
    """
    Decode an image.
    
    Args:
        im_path (str): Path of the image to decode.
        to_rgb (bool, optional): If True, convert input image(s) from BGR format to RGB format. Defaults to True.
        to_uint8 (bool, optional): If True, quantize and convert decoded image(s) to uint8 type. Defaults to True.
        decode_bgr (bool, optional): If True, automatically interpret a non-geo image (e.g. jpeg images) as a BGR image. 
            Defaults to True.
        decode_sar (bool, optional): If True, automatically interpret a two-channel geo image (e.g. geotiff images) as a 
            SAR image, set this argument to True. Defaults to True.

    Returns:
        np.ndarray: Decoded image.
    """

    # Do a presence check. osp.exists() assumes `im_path` is a path-like object.
    if not osp.exists(im_path):
        raise ValueError(f"{im_path} does not exist!")
    decoder = T.DecodeImg(
        to_rgb=to_rgb,
        to_uint8=to_uint8,
        decode_bgr=decode_bgr,
        decode_sar=decode_sar)
    # Deepcopy to avoid inplace modification
    sample = {'image': copy.deepcopy(im_path)}
    sample = decoder(sample)
    return sample['image']


<<<<<<< HEAD
def arrange_transforms(model_type, transforms, mode='train'):
    # 给transforms添加arrange操作
    if model_type == 'segmenter':
        if mode == 'eval':
            transforms.apply_im_only = True
        else:
            transforms.apply_im_only = False
        arrange_transform = ArrangeSegmenter(mode)
    elif model_type == 'change_detector':
        if mode == 'eval':
            transforms.apply_im_only = True
        else:
            transforms.apply_im_only = False
        arrange_transform = ArrangeChangeDetector(mode)
    elif model_type == 'classifier':
        arrange_transform = ArrangeClassifier(mode)
    elif model_type == 'detector':
        arrange_transform = ArrangeDetector(mode)
    else:
        raise Exception("Unrecognized model type: {}".format(model_type))
    transforms.arrange_outputs = arrange_transform


=======
>>>>>>> 1932543c
def build_transforms(transforms_info):
    transforms = list()
    for op_info in transforms_info:
        op_name = list(op_info.keys())[0]
        op_attr = op_info[op_name]
        if not hasattr(T, op_name):
            raise ValueError(
                "There is no transform operator named '{}'.".format(op_name))
        transforms.append(getattr(T, op_name)(**op_attr))
    eval_transforms = T.Compose(transforms)
    return eval_transforms<|MERGE_RESOLUTION|>--- conflicted
+++ resolved
@@ -55,32 +55,6 @@
     return sample['image']
 
 
-<<<<<<< HEAD
-def arrange_transforms(model_type, transforms, mode='train'):
-    # 给transforms添加arrange操作
-    if model_type == 'segmenter':
-        if mode == 'eval':
-            transforms.apply_im_only = True
-        else:
-            transforms.apply_im_only = False
-        arrange_transform = ArrangeSegmenter(mode)
-    elif model_type == 'change_detector':
-        if mode == 'eval':
-            transforms.apply_im_only = True
-        else:
-            transforms.apply_im_only = False
-        arrange_transform = ArrangeChangeDetector(mode)
-    elif model_type == 'classifier':
-        arrange_transform = ArrangeClassifier(mode)
-    elif model_type == 'detector':
-        arrange_transform = ArrangeDetector(mode)
-    else:
-        raise Exception("Unrecognized model type: {}".format(model_type))
-    transforms.arrange_outputs = arrange_transform
-
-
-=======
->>>>>>> 1932543c
 def build_transforms(transforms_info):
     transforms = list()
     for op_info in transforms_info:
