# Copyright (c) 2022 PaddlePaddle Authors. All Rights Reserved.
#
# Licensed under the Apache License, Version 2.0 (the "License");
# you may not use this file except in compliance with the License.
# You may obtain a copy of the License at
#
#    http://www.apache.org/licenses/LICENSE-2.0
#
# Unless required by applicable law or agreed to in writing, software
# distributed under the License is distributed on an "AS IS" BASIS,
# WITHOUT WARRANTIES OR CONDITIONS OF ANY KIND, either express or implied.
# See the License for the specific language governing permissions and
# limitations under the License.

import collections
import copy
import os
import os.path as osp

import numpy as np
import paddle
from paddle.static import InputSpec

import paddlers
import paddlers.models.ppdet as ppdet
from paddlers.models.ppdet.modeling.proposal_generator.target_layer import BBoxAssigner, MaskAssigner
from paddlers.transforms import decode_image
from paddlers.transforms.operators import _NormalizeBox, _PadBox, _BboxXYXY2XYWH, Resize, Pad
from paddlers.transforms.batch_operators import BatchCompose, BatchRandomResize, BatchRandomResizeByShort, \
    _BatchPad, _Gt2YoloTarget
from paddlers.models.ppdet.optimizer import ModelEMA
import paddlers.utils.logging as logging
from paddlers.utils.checkpoint import det_pretrain_weights_dict
from .base import BaseModel
from .utils.det_metrics import VOCMetric, COCOMetric

__all__ = [
    "YOLOv3", "FasterRCNN", "PPYOLO", "PPYOLOTiny", "PPYOLOv2", "MaskRCNN"
]


class BaseDetector(BaseModel):
    def __init__(self, model_name, num_classes=80, **params):
        self.init_params.update(locals())
        if 'with_net' in self.init_params:
            del self.init_params['with_net']
        super(BaseDetector, self).__init__('detector')
        if not hasattr(ppdet.modeling, model_name):
            raise ValueError("ERROR: There is no model named {}.".format(
                model_name))

        self.model_name = model_name
        self.num_classes = num_classes
        self.labels = None
        if params.get('with_net', True):
            params.pop('with_net', None)
            self.net = self.build_net(**params)

    def build_net(self, **params):
        with paddle.utils.unique_name.guard():
            net = ppdet.modeling.__dict__[self.model_name](**params)
        return net

    def _fix_transforms_shape(self, image_shape):
        raise NotImplementedError("_fix_transforms_shape: not implemented!")

    def _define_input_spec(self, image_shape):
        input_spec = [{
            "image": InputSpec(
                shape=image_shape, name='image', dtype='float32'),
            "im_shape": InputSpec(
                shape=[image_shape[0], 2], name='im_shape', dtype='float32'),
            "scale_factor": InputSpec(
                shape=[image_shape[0], 2], name='scale_factor', dtype='float32')
        }]
        return input_spec

    def _check_image_shape(self, image_shape):
        if len(image_shape) == 2:
            image_shape = [1, 3] + image_shape
        if image_shape[-2] % 32 > 0 or image_shape[-1] % 32 > 0:
            raise ValueError(
                "Height and width in fixed_input_shape must be a multiple of 32, but received {}.".
                format(image_shape[-2:]))
        return image_shape

    def _get_test_inputs(self, image_shape):
        if image_shape is not None:
            image_shape = self._check_image_shape(image_shape)
            self._fix_transforms_shape(image_shape[-2:])
        else:
            image_shape = [None, 3, -1, -1]
        self.fixed_input_shape = image_shape

        return self._define_input_spec(image_shape)

    def _get_backbone(self, backbone_name, **params):
        backbone = getattr(ppdet.modeling, backbone_name)(**params)
        return backbone

    def run(self, net, inputs, mode):
        net_out = net(inputs)
        if mode in ['train', 'eval']:
            outputs = net_out
        else:
            outputs = dict()
            for key in net_out:
                outputs[key] = net_out[key].numpy()

        return outputs

    def default_optimizer(self,
                          parameters,
                          learning_rate,
                          warmup_steps,
                          warmup_start_lr,
                          lr_decay_epochs,
                          lr_decay_gamma,
                          num_steps_each_epoch,
                          reg_coeff=1e-04,
                          scheduler='Piecewise',
                          num_epochs=None):
        if scheduler.lower() == 'piecewise':
            if warmup_steps > 0 and warmup_steps > lr_decay_epochs[
                    0] * num_steps_each_epoch:
                logging.error(
                    "In function train(), parameters must satisfy: "
                    "warmup_steps <= lr_decay_epochs[0] * num_samples_in_train_dataset. "
                    "See this doc for more information: "
                    "https://github.com/PaddlePaddle/PaddleRS/blob/develop/docs/parameters.md",
                    exit=False)
                logging.error(
                    "Either `warmup_steps` be less than {} or lr_decay_epochs[0] be greater than {} "
                    "must be satisfied, please modify 'warmup_steps' or 'lr_decay_epochs' in train function".
                    format(lr_decay_epochs[0] * num_steps_each_epoch,
                           warmup_steps // num_steps_each_epoch),
                    exit=True)
            boundaries = [b * num_steps_each_epoch for b in lr_decay_epochs]
            values = [(lr_decay_gamma**i) * learning_rate
                      for i in range(len(lr_decay_epochs) + 1)]
            scheduler = paddle.optimizer.lr.PiecewiseDecay(boundaries, values)
        elif scheduler.lower() == 'cosine':
            if num_epochs is None:
                logging.error(
                    "`num_epochs` must be set while using cosine annealing decay scheduler, but received {}".
                    format(num_epochs),
                    exit=False)
            if warmup_steps > 0 and warmup_steps > num_epochs * num_steps_each_epoch:
                logging.error(
                    "In function train(), parameters must satisfy: "
                    "warmup_steps <= num_epochs * num_samples_in_train_dataset. "
                    "See this doc for more information: "
                    "https://github.com/PaddlePaddle/PaddleRS/blob/develop/docs/parameters.md",
                    exit=False)
                logging.error(
                    "`warmup_steps` must be less than the total number of steps({}), "
                    "please modify 'num_epochs' or 'warmup_steps' in train function".
                    format(num_epochs * num_steps_each_epoch),
                    exit=True)
            T_max = num_epochs * num_steps_each_epoch - warmup_steps
            scheduler = paddle.optimizer.lr.CosineAnnealingDecay(
                learning_rate=learning_rate,
                T_max=T_max,
                eta_min=0.0,
                last_epoch=-1)
        else:
            logging.error(
                "Invalid learning rate scheduler: {}!".format(scheduler),
                exit=True)

        if warmup_steps > 0:
            scheduler = paddle.optimizer.lr.LinearWarmup(
                learning_rate=scheduler,
                warmup_steps=warmup_steps,
                start_lr=warmup_start_lr,
                end_lr=learning_rate)
        optimizer = paddle.optimizer.Momentum(
            scheduler,
            momentum=.9,
            weight_decay=paddle.regularizer.L2Decay(coeff=reg_coeff),
            parameters=parameters)
        return optimizer

    def train(self,
              num_epochs,
              train_dataset,
              train_batch_size=64,
              eval_dataset=None,
              optimizer=None,
              save_interval_epochs=1,
              log_interval_steps=10,
              save_dir='output',
              pretrain_weights='IMAGENET',
              learning_rate=.001,
              warmup_steps=0,
              warmup_start_lr=0.0,
              lr_decay_epochs=(216, 243),
              lr_decay_gamma=0.1,
              metric=None,
              use_ema=False,
              early_stop=False,
              early_stop_patience=5,
              use_vdl=True,
              resume_checkpoint=None):
        """
        Train the model.

        Args:
            num_epochs (int): Number of epochs.
            train_dataset (paddlers.datasets.COCODetDataset|paddlers.datasets.VOCDetDataset): 
                Training dataset.
            train_batch_size (int, optional): Total batch size among all cards used in 
                training. Defaults to 64.
            eval_dataset (paddlers.datasets.COCODetDataset|paddlers.datasets.VOCDetDataset|None, optional): 
                Evaluation dataset. If None, the model will not be evaluated during training 
                process. Defaults to None.
            optimizer (paddle.optimizer.Optimizer|None, optional): Optimizer used for 
                training. If None, a default optimizer will be used. Defaults to None.
            save_interval_epochs (int, optional): Epoch interval for saving the model. 
                Defaults to 1.
            log_interval_steps (int, optional): Step interval for printing training 
                information. Defaults to 10.
            save_dir (str, optional): Directory to save the model. Defaults to 'output'.
            pretrain_weights (str|None, optional): None or name/path of pretrained 
                weights. If None, no pretrained weights will be loaded. 
                Defaults to 'IMAGENET'.
            learning_rate (float, optional): Learning rate for training. Defaults to .001.
            warmup_steps (int, optional): Number of steps of warm-up training. 
                Defaults to 0.
            warmup_start_lr (float, optional): Start learning rate of warm-up training. 
                Defaults to 0..
            lr_decay_epochs (list|tuple, optional): Epoch milestones for learning 
                rate decay. Defaults to (216, 243).
            lr_decay_gamma (float, optional): Gamma coefficient of learning rate decay. 
                Defaults to .1.
            metric (str|None, optional): Evaluation metric. Choices are {'VOC', 'COCO', None}. 
                If None, determine the metric according to the  dataset format. 
                Defaults to None.
            use_ema (bool, optional): Whether to use exponential moving average 
                strategy. Defaults to False.
            early_stop (bool, optional): Whether to adopt early stop strategy. 
                Defaults to False.
            early_stop_patience (int, optional): Early stop patience. Defaults to 5.
            use_vdl(bool, optional): Whether to use VisualDL to monitor the training 
                process. Defaults to True.
            resume_checkpoint (str|None, optional): Path of the checkpoint to resume
                training from. If None, no training checkpoint will be resumed. At most
                Aone of `resume_checkpoint` and `pretrain_weights` can be set simultaneously.
                Defaults to None.
        """

        args = self._pre_train(locals())
        return self._real_train(**args)

    def _pre_train(self, in_args):
        return in_args

    def _real_train(self,
                    num_epochs,
                    train_dataset,
                    train_batch_size=64,
                    eval_dataset=None,
                    optimizer=None,
                    save_interval_epochs=1,
                    log_interval_steps=10,
                    save_dir='output',
                    pretrain_weights='IMAGENET',
                    learning_rate=.001,
                    warmup_steps=0,
                    warmup_start_lr=0.0,
                    lr_decay_epochs=(216, 243),
                    lr_decay_gamma=0.1,
                    metric=None,
                    use_ema=False,
                    early_stop=False,
                    early_stop_patience=5,
                    use_vdl=True,
                    resume_checkpoint=None):

        if self.status == 'Infer':
            logging.error(
                "Exported inference model does not support training.",
                exit=True)
        if pretrain_weights is not None and resume_checkpoint is not None:
            logging.error(
                "pretrain_weights and resume_checkpoint cannot be set simultaneously.",
                exit=True)
        if train_dataset.__class__.__name__ == 'VOCDetDataset':
            train_dataset.data_fields = {
                'im_id', 'image_shape', 'image', 'gt_bbox', 'gt_class',
                'difficult'
            }
        elif train_dataset.__class__.__name__ == 'CocoDetection':
            if self.__class__.__name__ == 'MaskRCNN':
                train_dataset.data_fields = {
                    'im_id', 'image_shape', 'image', 'gt_bbox', 'gt_class',
                    'gt_poly', 'is_crowd'
                }
            else:
                train_dataset.data_fields = {
                    'im_id', 'image_shape', 'image', 'gt_bbox', 'gt_class',
                    'is_crowd'
                }

        if metric is None:
            if eval_dataset.__class__.__name__ == 'VOCDetDataset':
                self.metric = 'voc'
            elif eval_dataset.__class__.__name__ == 'COCODetDataset':
                self.metric = 'coco'
        else:
            assert metric.lower() in ['coco', 'voc'], \
                "Evaluation metric {} is not supported. Please choose from 'COCO' and 'VOC'."
            self.metric = metric.lower()

        self.labels = train_dataset.labels
        self.num_max_boxes = train_dataset.num_max_boxes
        train_dataset.batch_transforms = self._compose_batch_transform(
            train_dataset.transforms, mode='train')

        # Build optimizer if not defined
        if optimizer is None:
            num_steps_each_epoch = len(train_dataset) // train_batch_size
            self.optimizer = self.default_optimizer(
                parameters=self.net.parameters(),
                learning_rate=learning_rate,
                warmup_steps=warmup_steps,
                warmup_start_lr=warmup_start_lr,
                lr_decay_epochs=lr_decay_epochs,
                lr_decay_gamma=lr_decay_gamma,
                num_steps_each_epoch=num_steps_each_epoch)
        else:
            self.optimizer = optimizer

        # Initiate weights
        if pretrain_weights is not None and not osp.exists(pretrain_weights):
            if pretrain_weights not in det_pretrain_weights_dict['_'.join(
                [self.model_name, self.backbone_name])]:
                logging.warning(
                    "Path of pretrain_weights('{}') does not exist!".format(
                        pretrain_weights))
                pretrain_weights = det_pretrain_weights_dict['_'.join(
                    [self.model_name, self.backbone_name])][0]
                logging.warning("Pretrain_weights is forcibly set to '{}'. "
                                "If you don't want to use pretrain weights, "
                                "set pretrain_weights to be None.".format(
                                    pretrain_weights))
        elif pretrain_weights is not None and osp.exists(pretrain_weights):
            if osp.splitext(pretrain_weights)[-1] != '.pdparams':
                logging.error(
                    "Invalid pretrain weights. Please specify a '.pdparams' file.",
                    exit=True)
        pretrained_dir = osp.join(save_dir, 'pretrain')
        self.net_initialize(
            pretrain_weights=pretrain_weights,
            save_dir=pretrained_dir,
            resume_checkpoint=resume_checkpoint,
            is_backbone_weights=(pretrain_weights == 'IMAGENET' and
                                 'ESNet_' in self.backbone_name))

        if use_ema:
            ema = ModelEMA(model=self.net, decay=.9998, use_thres_step=True)
        else:
            ema = None
        # Start train loop
        self.train_loop(
            num_epochs=num_epochs,
            train_dataset=train_dataset,
            train_batch_size=train_batch_size,
            eval_dataset=eval_dataset,
            save_interval_epochs=save_interval_epochs,
            log_interval_steps=log_interval_steps,
            save_dir=save_dir,
            ema=ema,
            early_stop=early_stop,
            early_stop_patience=early_stop_patience,
            use_vdl=use_vdl)

    def quant_aware_train(self,
                          num_epochs,
                          train_dataset,
                          train_batch_size=64,
                          eval_dataset=None,
                          optimizer=None,
                          save_interval_epochs=1,
                          log_interval_steps=10,
                          save_dir='output',
                          learning_rate=.00001,
                          warmup_steps=0,
                          warmup_start_lr=0.0,
                          lr_decay_epochs=(216, 243),
                          lr_decay_gamma=0.1,
                          metric=None,
                          use_ema=False,
                          early_stop=False,
                          early_stop_patience=5,
                          use_vdl=True,
                          resume_checkpoint=None,
                          quant_config=None):
        """
        Quantization-aware training.

        Args:
            num_epochs (int): Number of epochs.
            train_dataset (paddlers.datasets.COCODetDataset|paddlers.datasets.VOCDetDataset): 
                Training dataset.
            train_batch_size (int, optional): Total batch size among all cards used in 
                training. Defaults to 64.
            eval_dataset (paddlers.datasets.COCODetDataset|paddlers.datasets.VOCDetDataset|None, optional): 
                Evaluation dataset. If None, the model will not be evaluated during training 
                process. Defaults to None.
            optimizer (paddle.optimizer.Optimizer or None, optional): Optimizer used for 
                training. If None, a default optimizer will be used. Defaults to None.
            save_interval_epochs (int, optional): Epoch interval for saving the model. 
                Defaults to 1.
            log_interval_steps (int, optional): Step interval for printing training 
                information. Defaults to 10.
            save_dir (str, optional): Directory to save the model. Defaults to 'output'.
            learning_rate (float, optional): Learning rate for training. 
                Defaults to .00001.
            warmup_steps (int, optional): Number of steps of warm-up training. 
                Defaults to 0.
            warmup_start_lr (float, optional): Start learning rate of warm-up training. 
                Defaults to 0..
            lr_decay_epochs (list or tuple, optional): Epoch milestones for learning rate 
                decay. Defaults to (216, 243).
            lr_decay_gamma (float, optional): Gamma coefficient of learning rate decay. 
                Defaults to .1.
            metric (str|None, optional): Evaluation metric. Choices are {'VOC', 'COCO', None}. 
                If None, determine the metric according to the dataset format. 
                Defaults to None.
            use_ema (bool, optional): Whether to use exponential moving average strategy. 
                Defaults to False.
            early_stop (bool, optional): Whether to adopt early stop strategy. 
                Defaults to False.
            early_stop_patience (int, optional): Early stop patience. Defaults to 5.
            use_vdl (bool, optional): Whether to use VisualDL to monitor the training 
                process. Defaults to True.
            quant_config (dict or None, optional): Quantization configuration. If None, 
                a default rule of thumb configuration will be used. Defaults to None.
            resume_checkpoint (str|None, optional): Path of the checkpoint to resume
                quantization-aware training from. If None, no training checkpoint will
                be resumed. Defaults to None.
        """

        self._prepare_qat(quant_config)
        self.train(
            num_epochs=num_epochs,
            train_dataset=train_dataset,
            train_batch_size=train_batch_size,
            eval_dataset=eval_dataset,
            optimizer=optimizer,
            save_interval_epochs=save_interval_epochs,
            log_interval_steps=log_interval_steps,
            save_dir=save_dir,
            pretrain_weights=None,
            learning_rate=learning_rate,
            warmup_steps=warmup_steps,
            warmup_start_lr=warmup_start_lr,
            lr_decay_epochs=lr_decay_epochs,
            lr_decay_gamma=lr_decay_gamma,
            metric=metric,
            use_ema=use_ema,
            early_stop=early_stop,
            early_stop_patience=early_stop_patience,
            use_vdl=use_vdl,
            resume_checkpoint=resume_checkpoint)

    def evaluate(self,
                 eval_dataset,
                 batch_size=1,
                 metric=None,
                 return_details=False):
        """
        Evaluate the model.

        Args:
            eval_dataset (paddlers.datasets.COCODetDataset|paddlers.datasets.VOCDetDataset): 
                Evaluation dataset.
            batch_size (int, optional): Total batch size among all cards used for 
                evaluation. Defaults to 1.
            metric (str|None, optional): Evaluation metric. Choices are {'VOC', 'COCO', None}. 
                If None, determine the metric according to the dataset format. 
                Defaults to None.
            return_details (bool, optional): Whether to return evaluation details. 
                Defaults to False.

        Returns:
            collections.OrderedDict with key-value pairs: 
                {"bbox_mmap":`mean average precision (0.50, 11point)`}.
        """

        if metric is None:
            if not hasattr(self, 'metric'):
                if eval_dataset.__class__.__name__ == 'VOCDetDataset':
                    self.metric = 'voc'
                elif eval_dataset.__class__.__name__ == 'COCODetDataset':
                    self.metric = 'coco'
        else:
            assert metric.lower() in ['coco', 'voc'], \
                "Evaluation metric {} is not supported. Please choose from 'COCO' and 'VOC'."
            self.metric = metric.lower()

        if self.metric == 'voc':
            eval_dataset.data_fields = {
                'im_id', 'image_shape', 'image', 'gt_bbox', 'gt_class',
                'difficult'
            }
        elif self.metric == 'coco':
            if self.__class__.__name__ == 'MaskRCNN':
                eval_dataset.data_fields = {
                    'im_id', 'image_shape', 'image', 'gt_bbox', 'gt_class',
                    'gt_poly', 'is_crowd'
                }
            else:
                eval_dataset.data_fields = {
                    'im_id', 'image_shape', 'image', 'gt_bbox', 'gt_class',
                    'is_crowd'
                }
        eval_dataset.batch_transforms = self._compose_batch_transform(
            eval_dataset.transforms, mode='eval')
        self._check_transforms(eval_dataset.transforms, 'eval')

        self.net.eval()
        nranks = paddle.distributed.get_world_size()
        local_rank = paddle.distributed.get_rank()
        if nranks > 1:
            # Initialize parallel environment if not done.
            if not paddle.distributed.parallel.parallel_helper._is_parallel_ctx_initialized(
            ):
                paddle.distributed.init_parallel_env()

        if batch_size > 1:
            logging.warning(
                "Detector only supports single card evaluation with batch_size=1 "
                "during evaluation, so batch_size is forcibly set to 1.")
            batch_size = 1

        if nranks < 2 or local_rank == 0:
            self.eval_data_loader = self.build_data_loader(
                eval_dataset, batch_size=batch_size, mode='eval')
            is_bbox_normalized = False
            if eval_dataset.batch_transforms is not None:
                is_bbox_normalized = any(
                    isinstance(t, _NormalizeBox)
                    for t in eval_dataset.batch_transforms.batch_transforms)
            if self.metric == 'voc':
                eval_metric = VOCMetric(
                    labels=eval_dataset.labels,
                    coco_gt=copy.deepcopy(eval_dataset.coco_gt),
                    is_bbox_normalized=is_bbox_normalized,
                    classwise=False)
            else:
                eval_metric = COCOMetric(
                    coco_gt=copy.deepcopy(eval_dataset.coco_gt),
                    classwise=False)
            scores = collections.OrderedDict()
            logging.info(
                "Start to evaluate(total_samples={}, total_steps={})...".format(
                    eval_dataset.num_samples, eval_dataset.num_samples))
            with paddle.no_grad():
                for step, data in enumerate(self.eval_data_loader):
                    outputs = self.run(self.net, data, 'eval')
                    eval_metric.update(data, outputs)
                eval_metric.accumulate()
                self.eval_details = eval_metric.details
                scores.update(eval_metric.get())
                eval_metric.reset()

            if return_details:
                return scores, self.eval_details
            return scores

    def predict(self, img_file, transforms=None):
        """
        Do inference.

        Args:
            img_file (list[np.ndarray|str] | str | np.ndarray): Image path or decoded 
                image data, which also could constitute a list, meaning all images to be 
                predicted as a mini-batch.
            transforms (paddlers.transforms.Compose|None, optional): Transforms for 
                inputs. If None, the transforms for evaluation process  will be used. 
                Defaults to None.

        Returns:
            If `img_file` is a string or np.array, the result is a list of dict with 
                key-value pairs:
                {"category_id": `category_id`, 
                 "category": `category`, 
                 "bbox": `[x, y, w, h]`, 
                 "score": `score`, 
                 "mask": `mask`}.
            If `img_file` is a list, the result is a list composed of list of dicts 
                with the corresponding fields:
                category_id(int): the predicted category ID. 0 represents the first 
                    category in the dataset, and so on.
                category(str): category name
                bbox(list): bounding box in [x, y, w, h] format
                score(str): confidence
                mask(dict): Only for instance segmentation task. Mask of the object in 
                    RLE format
        """

        if transforms is None and not hasattr(self, 'test_transforms'):
            raise ValueError("transforms need to be defined, now is None.")
        if transforms is None:
            transforms = self.test_transforms
        if isinstance(img_file, (str, np.ndarray)):
            images = [img_file]
        else:
            images = img_file

        batch_samples = self.preprocess(images, transforms)
        self.net.eval()
        outputs = self.run(self.net, batch_samples, 'test')
        prediction = self.postprocess(outputs)

        if isinstance(img_file, (str, np.ndarray)):
            prediction = prediction[0]
        return prediction

    def preprocess(self, images, transforms, to_tensor=True):
        self._check_transforms(transforms, 'test')
        batch_samples = list()
        for im in images:
            if isinstance(im, str):
                im = decode_image(im, to_rgb=False)
            sample = {'image': im}
            sample = transforms(sample)
            batch_samples.append(sample)
        batch_transforms = self._compose_batch_transform(transforms, 'test')
        batch_samples = batch_transforms(batch_samples)
        if to_tensor:
            for k in batch_samples:
                batch_samples[k] = paddle.to_tensor(batch_samples[k])

        return batch_samples

    def postprocess(self, batch_pred):
        infer_result = {}
        if 'bbox' in batch_pred:
            bboxes = batch_pred['bbox']
            bbox_nums = batch_pred['bbox_num']
            det_res = []
            k = 0
            for i in range(len(bbox_nums)):
                det_nums = bbox_nums[i]
                for j in range(det_nums):
                    dt = bboxes[k]
                    k = k + 1
                    num_id, score, xmin, ymin, xmax, ymax = dt.tolist()
                    if int(num_id) < 0:
                        continue
                    category = self.labels[int(num_id)]
                    w = xmax - xmin
                    h = ymax - ymin
                    bbox = [xmin, ymin, w, h]
                    dt_res = {
                        'category_id': int(num_id),
                        'category': category,
                        'bbox': bbox,
                        'score': score
                    }
                    det_res.append(dt_res)
            infer_result['bbox'] = det_res

        if 'mask' in batch_pred:
            masks = batch_pred['mask']
            bboxes = batch_pred['bbox']
            mask_nums = batch_pred['bbox_num']
            seg_res = []
            k = 0
            for i in range(len(mask_nums)):
                det_nums = mask_nums[i]
                for j in range(det_nums):
                    mask = masks[k].astype(np.uint8)
                    score = float(bboxes[k][1])
                    label = int(bboxes[k][0])
                    k = k + 1
                    if label == -1:
                        continue
                    category = self.labels[int(label)]
                    sg_res = {
                        'category_id': int(label),
                        'category': category,
                        'mask': mask.astype('uint8'),
                        'score': score
                    }
                    seg_res.append(sg_res)
            infer_result['mask'] = seg_res

        bbox_num = batch_pred['bbox_num']
        results = []
        start = 0
        for num in bbox_num:
            end = start + num
            curr_res = infer_result['bbox'][start:end]
            if 'mask' in infer_result:
                mask_res = infer_result['mask'][start:end]
                for box, mask in zip(curr_res, mask_res):
                    box.update(mask)
            results.append(curr_res)
            start = end

        return results

    def _check_transforms(self, transforms, mode):
        super()._check_transforms(transforms, mode)
        if not isinstance(transforms.arrange,
                          paddlers.transforms.ArrangeDetector):
            raise TypeError(
                "`transforms.arrange` must be an ArrangeDetector object.")


class PicoDet(BaseDetector):
    def __init__(self,
                 num_classes=80,
                 backbone='ESNet_m',
                 nms_score_threshold=.025,
                 nms_topk=1000,
                 nms_keep_topk=100,
                 nms_iou_threshold=.6,
                 **params):
        self.init_params = locals()
        if backbone not in {
                'ESNet_s', 'ESNet_m', 'ESNet_l', 'LCNet', 'MobileNetV3',
                'ResNet18_vd'
        }:
            raise ValueError(
                "backbone: {} is not supported. Please choose one of "
                "{'ESNet_s', 'ESNet_m', 'ESNet_l', 'LCNet', 'MobileNetV3', 'ResNet18_vd'}.".
                format(backbone))
        self.backbone_name = backbone
        if params.get('with_net', True):
            if backbone == 'ESNet_s':
                backbone = self._get_backbone(
                    'ESNet',
                    scale=.75,
                    feature_maps=[4, 11, 14],
                    act="hard_swish",
                    channel_ratio=[
                        0.875, 0.5, 0.5, 0.5, 0.625, 0.5, 0.625, 0.5, 0.5, 0.5,
                        0.5, 0.5, 0.5
                    ])
                neck_out_channels = 96
                head_num_convs = 2
            elif backbone == 'ESNet_m':
                backbone = self._get_backbone(
                    'ESNet',
                    scale=1.0,
                    feature_maps=[4, 11, 14],
                    act="hard_swish",
                    channel_ratio=[
                        0.875, 0.5, 1.0, 0.625, 0.5, 0.75, 0.625, 0.625, 0.5,
                        0.625, 1.0, 0.625, 0.75
                    ])
                neck_out_channels = 128
                head_num_convs = 4
            elif backbone == 'ESNet_l':
                backbone = self._get_backbone(
                    'ESNet',
                    scale=1.25,
                    feature_maps=[4, 11, 14],
                    act="hard_swish",
                    channel_ratio=[
                        0.875, 0.5, 1.0, 0.625, 0.5, 0.75, 0.625, 0.625, 0.5,
                        0.625, 1.0, 0.625, 0.75
                    ])
                neck_out_channels = 160
                head_num_convs = 4
            elif backbone == 'LCNet':
                backbone = self._get_backbone(
                    'LCNet', scale=1.5, feature_maps=[3, 4, 5])
                neck_out_channels = 128
                head_num_convs = 4
            elif backbone == 'MobileNetV3':
                backbone = self._get_backbone(
                    'MobileNetV3',
                    scale=1.0,
                    with_extra_blocks=False,
                    extra_block_filters=[],
                    feature_maps=[7, 13, 16])
                neck_out_channels = 128
                head_num_convs = 4
            else:
                backbone = self._get_backbone(
                    'ResNet',
                    depth=18,
                    variant='d',
                    return_idx=[1, 2, 3],
                    freeze_at=-1,
                    freeze_norm=False,
                    norm_decay=0.)
                neck_out_channels = 128
                head_num_convs = 4

            neck = ppdet.modeling.CSPPAN(
                in_channels=[i.channels for i in backbone.out_shape],
                out_channels=neck_out_channels,
                num_features=4,
                num_csp_blocks=1,
                use_depthwise=True)

            head_conv_feat = ppdet.modeling.PicoFeat(
                feat_in=neck_out_channels,
                feat_out=neck_out_channels,
                num_fpn_stride=4,
                num_convs=head_num_convs,
                norm_type='bn',
                share_cls_reg=True, )
            loss_class = ppdet.modeling.VarifocalLoss(
                use_sigmoid=True, iou_weighted=True, loss_weight=1.0)
            loss_dfl = ppdet.modeling.DistributionFocalLoss(loss_weight=.25)
            loss_bbox = ppdet.modeling.GIoULoss(loss_weight=2.0)
            assigner = ppdet.modeling.SimOTAAssigner(
                candidate_topk=10, iou_weight=6, num_classes=num_classes)
            nms = ppdet.modeling.MultiClassNMS(
                nms_top_k=nms_topk,
                keep_top_k=nms_keep_topk,
                score_threshold=nms_score_threshold,
                nms_threshold=nms_iou_threshold)
            head = ppdet.modeling.PicoHead(
                conv_feat=head_conv_feat,
                num_classes=num_classes,
                fpn_stride=[8, 16, 32, 64],
                prior_prob=0.01,
                reg_max=7,
                cell_offset=.5,
                loss_class=loss_class,
                loss_dfl=loss_dfl,
                loss_bbox=loss_bbox,
                assigner=assigner,
                feat_in_chan=neck_out_channels,
                nms=nms)
            params.update({
                'backbone': backbone,
                'neck': neck,
                'head': head,
            })
        super(PicoDet, self).__init__(
            model_name='PicoDet', num_classes=num_classes, **params)

    def _compose_batch_transform(self, transforms, mode='train'):
        default_batch_transforms = [_BatchPad(pad_to_stride=32)]
        if mode == 'eval':
            collate_batch = True
        else:
            collate_batch = False

        custom_batch_transforms = []
        for i, op in enumerate(transforms.transforms):
            if isinstance(op, (BatchRandomResize, BatchRandomResizeByShort)):
                if mode != 'train':
                    raise ValueError(
                        "{} cannot be present in the {} transforms.".format(
                            op.__class__.__name__, mode) +
                        "Please check the {} transforms.".format(mode))
                custom_batch_transforms.insert(0, copy.deepcopy(op))

        batch_transforms = BatchCompose(
            custom_batch_transforms + default_batch_transforms,
            collate_batch=collate_batch)

        return batch_transforms

    def _fix_transforms_shape(self, image_shape):
        if getattr(self, 'test_transforms', None):
            has_resize_op = False
            resize_op_idx = -1
            normalize_op_idx = len(self.test_transforms.transforms)
            for idx, op in enumerate(self.test_transforms.transforms):
                name = op.__class__.__name__
                if name == 'Resize':
                    has_resize_op = True
                    resize_op_idx = idx
                if name == 'Normalize':
                    normalize_op_idx = idx

            if not has_resize_op:
                self.test_transforms.transforms.insert(
                    normalize_op_idx,
                    Resize(
                        target_size=image_shape, interp='CUBIC'))
            else:
                self.test_transforms.transforms[
                    resize_op_idx].target_size = image_shape

    def _get_test_inputs(self, image_shape):
        if image_shape is not None:
            image_shape = self._check_image_shape(image_shape)
            self._fix_transforms_shape(image_shape[-2:])
        else:
            image_shape = [None, 3, 320, 320]
            if getattr(self, 'test_transforms', None):
                for idx, op in enumerate(self.test_transforms.transforms):
                    name = op.__class__.__name__
                    if name == 'Resize':
                        image_shape = [None, 3] + list(
                            self.test_transforms.transforms[idx].target_size)
            logging.warning(
                '[Important!!!] When exporting inference model for {}, '
                'if fixed_input_shape is not set, it will be forcibly set to {}. '
                'Please ensure image shape after transforms is {}, if not, '
                'fixed_input_shape should be specified manually.'
                .format(self.__class__.__name__, image_shape, image_shape[1:]))

        self.fixed_input_shape = image_shape
        return self._define_input_spec(image_shape)

<<<<<<< HEAD
    def _pre_train(self, in_args):
        optimizer = in_args['optimizer']
=======
    def train(self,
              num_epochs,
              train_dataset,
              train_batch_size=64,
              eval_dataset=None,
              optimizer=None,
              save_interval_epochs=1,
              log_interval_steps=10,
              save_dir='output',
              pretrain_weights='IMAGENET',
              learning_rate=.001,
              warmup_steps=0,
              warmup_start_lr=0.0,
              lr_decay_epochs=(216, 243),
              lr_decay_gamma=0.1,
              metric=None,
              use_ema=False,
              early_stop=False,
              early_stop_patience=5,
              use_vdl=True,
              resume_checkpoint=None):
        """
        Train the model.

        Args:
            num_epochs (int): Number of epochs.
            train_dataset (paddlers.datasets.COCODetDataset|paddlers.datasets.VOCDetDataset): 
                Training dataset.
            train_batch_size (int, optional): Total batch size among all cards used in 
                training. Defaults to 64.
            eval_dataset (paddlers.datasets.COCODetDataset|paddlers.datasets.VOCDetDataset|None, optional): 
                Evaluation dataset. If None, the model will not be evaluated during training 
                process. Defaults to None.
            optimizer (paddle.optimizer.Optimizer|None, optional): Optimizer used for 
                training. If None, a default optimizer will be used. Defaults to None.
            save_interval_epochs (int, optional): Epoch interval for saving the model. 
                Defaults to 1.
            log_interval_steps (int, optional): Step interval for printing training 
                information. Defaults to 10.
            save_dir (str, optional): Directory to save the model. Defaults to 'output'.
            pretrain_weights (str|None, optional): None or name/path of pretrained 
                weights. If None, no pretrained weights will be loaded. 
                Defaults to 'IMAGENET'.
            learning_rate (float, optional): Learning rate for training. Defaults to .001.
            warmup_steps (int, optional): Number of steps of warm-up training. 
                Defaults to 0.
            warmup_start_lr (float, optional): Start learning rate of warm-up training. 
                Defaults to 0..
            lr_decay_epochs (list|tuple, optional): Epoch milestones for learning 
                rate decay. Defaults to (216, 243).
            lr_decay_gamma (float, optional): Gamma coefficient of learning rate decay. 
                Defaults to .1.
            metric (str|None, optional): Evaluation metric. Choices are {'VOC', 'COCO', None}. 
                If None, determine the metric according to the  dataset format. 
                Defaults to None.
            use_ema (bool, optional): Whether to use exponential moving average 
                strategy. Defaults to False.
            early_stop (bool, optional): Whether to adopt early stop strategy. 
                Defaults to False.
            early_stop_patience (int, optional): Early stop patience. Defaults to 5.
            use_vdl(bool, optional): Whether to use VisualDL to monitor the training 
                process. Defaults to True.
            resume_checkpoint (str|None, optional): Path of the checkpoint to resume
                training from. If None, no training checkpoint will be resumed. At most
                Aone of `resume_checkpoint` and `pretrain_weights` can be set simultaneously.
                Defaults to None.
        """

>>>>>>> d08c6341
        if optimizer is None:
            num_steps_each_epoch = len(in_args['train_dataset']) // in_args[
                'train_batch_size']
            optimizer = self.default_optimizer(
                parameters=self.net.parameters(),
                learning_rate=in_args['learning_rate'],
                warmup_steps=in_args['warmup_steps'],
                warmup_start_lr=in_args['warmup_start_lr'],
                lr_decay_epochs=in_args['lr_decay_epochs'],
                lr_decay_gamma=in_args['lr_decay_gamma'],
                num_steps_each_epoch=in_args['num_steps_each_epoch'],
                reg_coeff=4e-05,
                scheduler='Cosine',
                num_epochs=in_args['num_epochs'])
            in_args['optimizer'] = optimizer
        return in_args


class YOLOv3(BaseDetector):
    def __init__(self,
                 num_classes=80,
                 backbone='MobileNetV1',
                 anchors=[[10, 13], [16, 30], [33, 23], [30, 61], [62, 45],
                          [59, 119], [116, 90], [156, 198], [373, 326]],
                 anchor_masks=[[6, 7, 8], [3, 4, 5], [0, 1, 2]],
                 ignore_threshold=0.7,
                 nms_score_threshold=0.01,
                 nms_topk=1000,
                 nms_keep_topk=100,
                 nms_iou_threshold=0.45,
                 label_smooth=False,
                 **params):
        self.init_params = locals()
        if backbone not in {
                'MobileNetV1', 'MobileNetV1_ssld', 'MobileNetV3',
                'MobileNetV3_ssld', 'DarkNet53', 'ResNet50_vd_dcn', 'ResNet34'
        }:
            raise ValueError(
                "backbone: {} is not supported. Please choose one of "
                "{'MobileNetV1', 'MobileNetV1_ssld', 'MobileNetV3', 'MobileNetV3_ssld', 'DarkNet53', "
                "'ResNet50_vd_dcn', 'ResNet34'}.".format(backbone))

        self.backbone_name = backbone
        if params.get('with_net', True):
            if paddlers.env_info['place'] == 'gpu' and paddlers.env_info[
                    'num'] > 1 and not os.environ.get('PADDLERS_EXPORT_STAGE'):
                norm_type = 'sync_bn'
            else:
                norm_type = 'bn'

            if 'MobileNetV1' in backbone:
                norm_type = 'bn'
                backbone = self._get_backbone('MobileNet', norm_type=norm_type)
            elif 'MobileNetV3' in backbone:
                backbone = self._get_backbone(
                    'MobileNetV3',
                    norm_type=norm_type,
                    feature_maps=[7, 13, 16])
            elif backbone == 'ResNet50_vd_dcn':
                backbone = self._get_backbone(
                    'ResNet',
                    norm_type=norm_type,
                    variant='d',
                    return_idx=[1, 2, 3],
                    dcn_v2_stages=[3],
                    freeze_at=-1,
                    freeze_norm=False)
            elif backbone == 'ResNet34':
                backbone = self._get_backbone(
                    'ResNet',
                    depth=34,
                    norm_type=norm_type,
                    return_idx=[1, 2, 3],
                    freeze_at=-1,
                    freeze_norm=False,
                    norm_decay=0.)
            else:
                backbone = self._get_backbone('DarkNet', norm_type=norm_type)

            neck = ppdet.modeling.YOLOv3FPN(
                norm_type=norm_type,
                in_channels=[i.channels for i in backbone.out_shape])
            loss = ppdet.modeling.YOLOv3Loss(
                num_classes=num_classes,
                ignore_thresh=ignore_threshold,
                label_smooth=label_smooth)
            yolo_head = ppdet.modeling.YOLOv3Head(
                in_channels=[i.channels for i in neck.out_shape],
                anchors=anchors,
                anchor_masks=anchor_masks,
                num_classes=num_classes,
                loss=loss)
            post_process = ppdet.modeling.BBoxPostProcess(
                decode=ppdet.modeling.YOLOBox(num_classes=num_classes),
                nms=ppdet.modeling.MultiClassNMS(
                    score_threshold=nms_score_threshold,
                    nms_top_k=nms_topk,
                    keep_top_k=nms_keep_topk,
                    nms_threshold=nms_iou_threshold))
            params.update({
                'backbone': backbone,
                'neck': neck,
                'yolo_head': yolo_head,
                'post_process': post_process
            })
        super(YOLOv3, self).__init__(
            model_name='YOLOv3', num_classes=num_classes, **params)
        self.anchors = anchors
        self.anchor_masks = anchor_masks

    def _compose_batch_transform(self, transforms, mode='train'):
        if mode == 'train':
            default_batch_transforms = [
                _BatchPad(pad_to_stride=-1), _NormalizeBox(),
                _PadBox(getattr(self, 'num_max_boxes', 50)), _BboxXYXY2XYWH(),
                _Gt2YoloTarget(
                    anchor_masks=self.anchor_masks,
                    anchors=self.anchors,
                    downsample_ratios=getattr(self, 'downsample_ratios',
                                              [32, 16, 8]),
                    num_classes=self.num_classes)
            ]
        else:
            default_batch_transforms = [_BatchPad(pad_to_stride=-1)]
        if mode == 'eval' and self.metric == 'voc':
            collate_batch = False
        else:
            collate_batch = True

        custom_batch_transforms = []
        for i, op in enumerate(transforms.transforms):
            if isinstance(op, (BatchRandomResize, BatchRandomResizeByShort)):
                if mode != 'train':
                    raise ValueError(
                        "{} cannot be present in the {} transforms. ".format(
                            op.__class__.__name__, mode) +
                        "Please check the {} transforms.".format(mode))
                custom_batch_transforms.insert(0, copy.deepcopy(op))

        batch_transforms = BatchCompose(
            custom_batch_transforms + default_batch_transforms,
            collate_batch=collate_batch)

        return batch_transforms

    def _fix_transforms_shape(self, image_shape):
        if getattr(self, 'test_transforms', None):
            has_resize_op = False
            resize_op_idx = -1
            normalize_op_idx = len(self.test_transforms.transforms)
            for idx, op in enumerate(self.test_transforms.transforms):
                name = op.__class__.__name__
                if name == 'Resize':
                    has_resize_op = True
                    resize_op_idx = idx
                if name == 'Normalize':
                    normalize_op_idx = idx

            if not has_resize_op:
                self.test_transforms.transforms.insert(
                    normalize_op_idx,
                    Resize(
                        target_size=image_shape, interp='CUBIC'))
            else:
                self.test_transforms.transforms[
                    resize_op_idx].target_size = image_shape


class FasterRCNN(BaseDetector):
    def __init__(self,
                 num_classes=80,
                 backbone='ResNet50',
                 with_fpn=True,
                 with_dcn=False,
                 aspect_ratios=[0.5, 1.0, 2.0],
                 anchor_sizes=[[32], [64], [128], [256], [512]],
                 keep_top_k=100,
                 nms_threshold=0.5,
                 score_threshold=0.05,
                 fpn_num_channels=256,
                 rpn_batch_size_per_im=256,
                 rpn_fg_fraction=0.5,
                 test_pre_nms_top_n=None,
                 test_post_nms_top_n=1000,
                 **params):
        self.init_params = locals()
        if backbone not in {
                'ResNet50', 'ResNet50_vd', 'ResNet50_vd_ssld', 'ResNet34',
                'ResNet34_vd', 'ResNet101', 'ResNet101_vd', 'HRNet_W18'
        }:
            raise ValueError(
                "backbone: {} is not supported. Please choose one of "
                "{'ResNet50', 'ResNet50_vd', 'ResNet50_vd_ssld', 'ResNet34', 'ResNet34_vd', "
                "'ResNet101', 'ResNet101_vd', 'HRNet_W18'}.".format(backbone))
        self.backbone_name = backbone

        if params.get('with_net', True):
            dcn_v2_stages = [1, 2, 3] if with_dcn else [-1]
            if backbone == 'HRNet_W18':
                if not with_fpn:
                    logging.warning(
                        "Backbone {} should be used along with fpn enabled, 'with_fpn' is forcibly set to True".
                        format(backbone))
                    with_fpn = True
                if with_dcn:
                    logging.warning(
                        "Backbone {} should be used along with dcn disabled, 'with_dcn' is forcibly set to False".
                        format(backbone))
                backbone = self._get_backbone(
                    'HRNet', width=18, freeze_at=0, return_idx=[0, 1, 2, 3])
            elif backbone == 'ResNet50_vd_ssld':
                if not with_fpn:
                    logging.warning(
                        "Backbone {} should be used along with fpn enabled, 'with_fpn' is forcibly set to True".
                        format(backbone))
                    with_fpn = True
                backbone = self._get_backbone(
                    'ResNet',
                    variant='d',
                    norm_type='bn',
                    freeze_at=0,
                    return_idx=[0, 1, 2, 3],
                    num_stages=4,
                    lr_mult_list=[0.05, 0.05, 0.1, 0.15],
                    dcn_v2_stages=dcn_v2_stages)
            elif 'ResNet50' in backbone:
                if with_fpn:
                    backbone = self._get_backbone(
                        'ResNet',
                        variant='d' if '_vd' in backbone else 'b',
                        norm_type='bn',
                        freeze_at=0,
                        return_idx=[0, 1, 2, 3],
                        num_stages=4,
                        dcn_v2_stages=dcn_v2_stages)
                else:
                    if with_dcn:
                        logging.warning(
                            "Backbone {} without fpn should be used along with dcn disabled, 'with_dcn' is forcibly set to False".
                            format(backbone))
                    backbone = self._get_backbone(
                        'ResNet',
                        variant='d' if '_vd' in backbone else 'b',
                        norm_type='bn',
                        freeze_at=0,
                        return_idx=[2],
                        num_stages=3)
            elif 'ResNet34' in backbone:
                if not with_fpn:
                    logging.warning(
                        "Backbone {} should be used along with fpn enabled, 'with_fpn' is forcibly set to True".
                        format(backbone))
                    with_fpn = True
                backbone = self._get_backbone(
                    'ResNet',
                    depth=34,
                    variant='d' if 'vd' in backbone else 'b',
                    norm_type='bn',
                    freeze_at=0,
                    return_idx=[0, 1, 2, 3],
                    num_stages=4,
                    dcn_v2_stages=dcn_v2_stages)
            else:
                if not with_fpn:
                    logging.warning(
                        "Backbone {} should be used along with fpn enabled, 'with_fpn' is forcibly set to True".
                        format(backbone))
                    with_fpn = True
                backbone = self._get_backbone(
                    'ResNet',
                    depth=101,
                    variant='d' if 'vd' in backbone else 'b',
                    norm_type='bn',
                    freeze_at=0,
                    return_idx=[0, 1, 2, 3],
                    num_stages=4,
                    dcn_v2_stages=dcn_v2_stages)

            rpn_in_channel = backbone.out_shape[0].channels

            if with_fpn:
                self.backbone_name = self.backbone_name + '_fpn'

                if 'HRNet' in self.backbone_name:
                    neck = ppdet.modeling.HRFPN(
                        in_channels=[i.channels for i in backbone.out_shape],
                        out_channel=fpn_num_channels,
                        spatial_scales=[
                            1.0 / i.stride for i in backbone.out_shape
                        ],
                        share_conv=False)
                else:
                    neck = ppdet.modeling.FPN(
                        in_channels=[i.channels for i in backbone.out_shape],
                        out_channel=fpn_num_channels,
                        spatial_scales=[
                            1.0 / i.stride for i in backbone.out_shape
                        ])
                rpn_in_channel = neck.out_shape[0].channels
                anchor_generator_cfg = {
                    'aspect_ratios': aspect_ratios,
                    'anchor_sizes': anchor_sizes,
                    'strides': [4, 8, 16, 32, 64]
                }
                train_proposal_cfg = {
                    'min_size': 0.0,
                    'nms_thresh': .7,
                    'pre_nms_top_n': 2000,
                    'post_nms_top_n': 1000,
                    'topk_after_collect': True
                }
                test_proposal_cfg = {
                    'min_size': 0.0,
                    'nms_thresh': .7,
                    'pre_nms_top_n': 1000
                    if test_pre_nms_top_n is None else test_pre_nms_top_n,
                    'post_nms_top_n': test_post_nms_top_n
                }
                head = ppdet.modeling.TwoFCHead(
                    in_channel=neck.out_shape[0].channels, out_channel=1024)
                roi_extractor_cfg = {
                    'resolution': 7,
                    'spatial_scale': [1. / i.stride for i in neck.out_shape],
                    'sampling_ratio': 0,
                    'aligned': True
                }
                with_pool = False

            else:
                neck = None
                anchor_generator_cfg = {
                    'aspect_ratios': aspect_ratios,
                    'anchor_sizes': anchor_sizes,
                    'strides': [16]
                }
                train_proposal_cfg = {
                    'min_size': 0.0,
                    'nms_thresh': .7,
                    'pre_nms_top_n': 12000,
                    'post_nms_top_n': 2000,
                    'topk_after_collect': False
                }
                test_proposal_cfg = {
                    'min_size': 0.0,
                    'nms_thresh': .7,
                    'pre_nms_top_n': 6000
                    if test_pre_nms_top_n is None else test_pre_nms_top_n,
                    'post_nms_top_n': test_post_nms_top_n
                }
                head = ppdet.modeling.Res5Head()
                roi_extractor_cfg = {
                    'resolution': 14,
                    'spatial_scale':
                    [1. / i.stride for i in backbone.out_shape],
                    'sampling_ratio': 0,
                    'aligned': True
                }
                with_pool = True

            rpn_target_assign_cfg = {
                'batch_size_per_im': rpn_batch_size_per_im,
                'fg_fraction': rpn_fg_fraction,
                'negative_overlap': .3,
                'positive_overlap': .7,
                'use_random': True
            }

            rpn_head = ppdet.modeling.RPNHead(
                anchor_generator=anchor_generator_cfg,
                rpn_target_assign=rpn_target_assign_cfg,
                train_proposal=train_proposal_cfg,
                test_proposal=test_proposal_cfg,
                in_channel=rpn_in_channel)

            bbox_assigner = BBoxAssigner(num_classes=num_classes)

            bbox_head = ppdet.modeling.BBoxHead(
                head=head,
                in_channel=head.out_shape[0].channels,
                roi_extractor=roi_extractor_cfg,
                with_pool=with_pool,
                bbox_assigner=bbox_assigner,
                num_classes=num_classes)

            bbox_post_process = ppdet.modeling.BBoxPostProcess(
                num_classes=num_classes,
                decode=ppdet.modeling.RCNNBox(num_classes=num_classes),
                nms=ppdet.modeling.MultiClassNMS(
                    score_threshold=score_threshold,
                    keep_top_k=keep_top_k,
                    nms_threshold=nms_threshold))

            params.update({
                'backbone': backbone,
                'neck': neck,
                'rpn_head': rpn_head,
                'bbox_head': bbox_head,
                'bbox_post_process': bbox_post_process
            })
        else:
            if backbone not in {'ResNet50', 'ResNet50_vd'}:
                with_fpn = True

        self.with_fpn = with_fpn
        super(FasterRCNN, self).__init__(
            model_name='FasterRCNN', num_classes=num_classes, **params)

<<<<<<< HEAD
    def _pre_train(self, in_args):
        train_dataset = in_args['train_dataset']
=======
    def train(self,
              num_epochs,
              train_dataset,
              train_batch_size=64,
              eval_dataset=None,
              optimizer=None,
              save_interval_epochs=1,
              log_interval_steps=10,
              save_dir='output',
              pretrain_weights='IMAGENET',
              learning_rate=.001,
              warmup_steps=0,
              warmup_start_lr=0.0,
              lr_decay_epochs=(216, 243),
              lr_decay_gamma=0.1,
              metric=None,
              use_ema=False,
              early_stop=False,
              early_stop_patience=5,
              use_vdl=True,
              resume_checkpoint=None):
        """
        Train the model.

        Args:
            num_epochs (int): Number of epochs.
            train_dataset (paddlers.datasets.COCODetDataset|paddlers.datasets.VOCDetDataset): 
                Training dataset.
            train_batch_size (int, optional): Total batch size among all cards used in 
                training. Defaults to 64.
            eval_dataset (paddlers.datasets.COCODetDataset|paddlers.datasets.VOCDetDataset|None, optional): 
                Evaluation dataset. If None, the model will not be evaluated during training 
                process. Defaults to None.
            optimizer (paddle.optimizer.Optimizer|None, optional): Optimizer used for 
                training. If None, a default optimizer will be used. Defaults to None.
            save_interval_epochs (int, optional): Epoch interval for saving the model. 
                Defaults to 1.
            log_interval_steps (int, optional): Step interval for printing training 
                information. Defaults to 10.
            save_dir (str, optional): Directory to save the model. Defaults to 'output'.
            pretrain_weights (str|None, optional): None or name/path of pretrained 
                weights. If None, no pretrained weights will be loaded. 
                Defaults to 'IMAGENET'.
            learning_rate (float, optional): Learning rate for training. Defaults to .001.
            warmup_steps (int, optional): Number of steps of warm-up training. 
                Defaults to 0.
            warmup_start_lr (float, optional): Start learning rate of warm-up training. 
                Defaults to 0..
            lr_decay_epochs (list|tuple, optional): Epoch milestones for learning 
                rate decay. Defaults to (216, 243).
            lr_decay_gamma (float, optional): Gamma coefficient of learning rate decay. 
                Defaults to .1.
            metric (str|None, optional): Evaluation metric. Choices are {'VOC', 'COCO', None}. 
                If None, determine the metric according to the  dataset format. 
                Defaults to None.
            use_ema (bool, optional): Whether to use exponential moving average 
                strategy. Defaults to False.
            early_stop (bool, optional): Whether to adopt early stop strategy. 
                Defaults to False.
            early_stop_patience (int, optional): Early stop patience. Defaults to 5.
            use_vdl(bool, optional): Whether to use VisualDL to monitor the training 
                process. Defaults to True.
            resume_checkpoint (str|None, optional): Path of the checkpoint to resume
                training from. If None, no training checkpoint will be resumed. At most
                Aone of `resume_checkpoint` and `pretrain_weights` can be set simultaneously.
                Defaults to None.
        """

>>>>>>> d08c6341
        if train_dataset.pos_num < len(train_dataset.file_list):
            # In-place modification
            train_dataset.num_workers = 0
        return in_args

    def _compose_batch_transform(self, transforms, mode='train'):
        if mode == 'train':
            default_batch_transforms = [
                _BatchPad(pad_to_stride=32 if self.with_fpn else -1)
            ]
        else:
            default_batch_transforms = [
                _BatchPad(pad_to_stride=32 if self.with_fpn else -1)
            ]
        custom_batch_transforms = []
        for i, op in enumerate(transforms.transforms):
            if isinstance(op, (BatchRandomResize, BatchRandomResizeByShort)):
                if mode != 'train':
                    raise ValueError(
                        "{} cannot be present in the {} transforms. ".format(
                            op.__class__.__name__, mode) +
                        "Please check the {} transforms.".format(mode))
                custom_batch_transforms.insert(0, copy.deepcopy(op))

        batch_transforms = BatchCompose(
            custom_batch_transforms + default_batch_transforms,
            collate_batch=False)

        return batch_transforms

    def _fix_transforms_shape(self, image_shape):
        if getattr(self, 'test_transforms', None):
            has_resize_op = False
            resize_op_idx = -1
            normalize_op_idx = len(self.test_transforms.transforms)
            for idx, op in enumerate(self.test_transforms.transforms):
                name = op.__class__.__name__
                if name == 'ResizeByShort':
                    has_resize_op = True
                    resize_op_idx = idx
                if name == 'Normalize':
                    normalize_op_idx = idx

            if not has_resize_op:
                self.test_transforms.transforms.insert(
                    normalize_op_idx,
                    Resize(
                        target_size=image_shape,
                        keep_ratio=True,
                        interp='CUBIC'))
            else:
                self.test_transforms.transforms[resize_op_idx] = Resize(
                    target_size=image_shape, keep_ratio=True, interp='CUBIC')
            self.test_transforms.transforms.append(
                Pad(im_padding_value=[0., 0., 0.]))

    def _get_test_inputs(self, image_shape):
        if image_shape is not None:
            image_shape = self._check_image_shape(image_shape)
            self._fix_transforms_shape(image_shape[-2:])
        else:
            image_shape = [None, 3, -1, -1]
            if self.with_fpn:
                self.test_transforms.transforms.append(
                    Pad(im_padding_value=[0., 0., 0.]))

        self.fixed_input_shape = image_shape
        return self._define_input_spec(image_shape)


class PPYOLO(YOLOv3):
    def __init__(self,
                 num_classes=80,
                 backbone='ResNet50_vd_dcn',
                 anchors=None,
                 anchor_masks=None,
                 use_coord_conv=True,
                 use_iou_aware=True,
                 use_spp=True,
                 use_drop_block=True,
                 scale_x_y=1.05,
                 ignore_threshold=0.7,
                 label_smooth=False,
                 use_iou_loss=True,
                 use_matrix_nms=True,
                 nms_score_threshold=0.01,
                 nms_topk=-1,
                 nms_keep_topk=100,
                 nms_iou_threshold=0.45,
                 **params):
        self.init_params = locals()
        if backbone not in {
                'ResNet50_vd_dcn', 'ResNet18_vd', 'MobileNetV3_large',
                'MobileNetV3_small'
        }:
            raise ValueError(
                "backbone: {} is not supported. Please choose one of "
                "{'ResNet50_vd_dcn', 'ResNet18_vd', 'MobileNetV3_large', 'MobileNetV3_small'}.".
                format(backbone))
        self.backbone_name = backbone
        self.downsample_ratios = [
            32, 16, 8
        ] if backbone == 'ResNet50_vd_dcn' else [32, 16]

        if params.get('with_net', True):
            if paddlers.env_info['place'] == 'gpu' and paddlers.env_info[
                    'num'] > 1 and not os.environ.get('PADDLERS_EXPORT_STAGE'):
                norm_type = 'sync_bn'
            else:
                norm_type = 'bn'
            if anchors is None and anchor_masks is None:
                if 'MobileNetV3' in backbone:
                    anchors = [[11, 18], [34, 47], [51, 126], [115, 71],
                               [120, 195], [254, 235]]
                    anchor_masks = [[3, 4, 5], [0, 1, 2]]
                elif backbone == 'ResNet50_vd_dcn':
                    anchors = [[10, 13], [16, 30], [33, 23], [30, 61],
                               [62, 45], [59, 119], [116, 90], [156, 198],
                               [373, 326]]
                    anchor_masks = [[6, 7, 8], [3, 4, 5], [0, 1, 2]]
                else:
                    anchors = [[10, 14], [23, 27], [37, 58], [81, 82],
                               [135, 169], [344, 319]]
                    anchor_masks = [[3, 4, 5], [0, 1, 2]]
            elif anchors is None or anchor_masks is None:
                raise ValueError("Please define both anchors and anchor_masks.")

            if backbone == 'ResNet50_vd_dcn':
                backbone = self._get_backbone(
                    'ResNet',
                    variant='d',
                    norm_type=norm_type,
                    return_idx=[1, 2, 3],
                    dcn_v2_stages=[3],
                    freeze_at=-1,
                    freeze_norm=False,
                    norm_decay=0.)

            elif backbone == 'ResNet18_vd':
                backbone = self._get_backbone(
                    'ResNet',
                    depth=18,
                    variant='d',
                    norm_type=norm_type,
                    return_idx=[2, 3],
                    freeze_at=-1,
                    freeze_norm=False,
                    norm_decay=0.)

            elif backbone == 'MobileNetV3_large':
                backbone = self._get_backbone(
                    'MobileNetV3',
                    model_name='large',
                    norm_type=norm_type,
                    scale=1,
                    with_extra_blocks=False,
                    extra_block_filters=[],
                    feature_maps=[13, 16])

            elif backbone == 'MobileNetV3_small':
                backbone = self._get_backbone(
                    'MobileNetV3',
                    model_name='small',
                    norm_type=norm_type,
                    scale=1,
                    with_extra_blocks=False,
                    extra_block_filters=[],
                    feature_maps=[9, 12])

            neck = ppdet.modeling.PPYOLOFPN(
                norm_type=norm_type,
                in_channels=[i.channels for i in backbone.out_shape],
                coord_conv=use_coord_conv,
                drop_block=use_drop_block,
                spp=use_spp,
                conv_block_num=0
                if ('MobileNetV3' in self.backbone_name or
                    self.backbone_name == 'ResNet18_vd') else 2)

            loss = ppdet.modeling.YOLOv3Loss(
                num_classes=num_classes,
                ignore_thresh=ignore_threshold,
                downsample=self.downsample_ratios,
                label_smooth=label_smooth,
                scale_x_y=scale_x_y,
                iou_loss=ppdet.modeling.IouLoss(
                    loss_weight=2.5, loss_square=True)
                if use_iou_loss else None,
                iou_aware_loss=ppdet.modeling.IouAwareLoss(loss_weight=1.0)
                if use_iou_aware else None)

            yolo_head = ppdet.modeling.YOLOv3Head(
                in_channels=[i.channels for i in neck.out_shape],
                anchors=anchors,
                anchor_masks=anchor_masks,
                num_classes=num_classes,
                loss=loss,
                iou_aware=use_iou_aware)

            if use_matrix_nms:
                nms = ppdet.modeling.MatrixNMS(
                    keep_top_k=nms_keep_topk,
                    score_threshold=nms_score_threshold,
                    post_threshold=.05
                    if 'MobileNetV3' in self.backbone_name else .01,
                    nms_top_k=nms_topk,
                    background_label=-1)
            else:
                nms = ppdet.modeling.MultiClassNMS(
                    score_threshold=nms_score_threshold,
                    nms_top_k=nms_topk,
                    keep_top_k=nms_keep_topk,
                    nms_threshold=nms_iou_threshold)

            post_process = ppdet.modeling.BBoxPostProcess(
                decode=ppdet.modeling.YOLOBox(
                    num_classes=num_classes,
                    conf_thresh=.005
                    if 'MobileNetV3' in self.backbone_name else .01,
                    scale_x_y=scale_x_y),
                nms=nms)

            params.update({
                'backbone': backbone,
                'neck': neck,
                'yolo_head': yolo_head,
                'post_process': post_process
            })

        super(YOLOv3, self).__init__(
            model_name='YOLOv3', num_classes=num_classes, **params)
        self.anchors = anchors
        self.anchor_masks = anchor_masks
        self.model_name = 'PPYOLO'

    def _get_test_inputs(self, image_shape):
        if image_shape is not None:
            image_shape = self._check_image_shape(image_shape)
            self._fix_transforms_shape(image_shape[-2:])
        else:
            image_shape = [None, 3, 608, 608]
            if getattr(self, 'test_transforms', None):
                for idx, op in enumerate(self.test_transforms.transforms):
                    name = op.__class__.__name__
                    if name == 'Resize':
                        image_shape = [None, 3] + list(
                            self.test_transforms.transforms[idx].target_size)
            logging.warning(
                '[Important!!!] When exporting inference model for {}, '
                'if fixed_input_shape is not set, it will be forcibly set to {}. '
                'Please ensure image shape after transforms is {}, if not, '
                'fixed_input_shape should be specified manually.'
                .format(self.__class__.__name__, image_shape, image_shape[1:]))

        self.fixed_input_shape = image_shape
        return self._define_input_spec(image_shape)


class PPYOLOTiny(YOLOv3):
    def __init__(self,
                 num_classes=80,
                 backbone='MobileNetV3',
                 anchors=[[10, 15], [24, 36], [72, 42], [35, 87], [102, 96],
                          [60, 170], [220, 125], [128, 222], [264, 266]],
                 anchor_masks=[[6, 7, 8], [3, 4, 5], [0, 1, 2]],
                 use_iou_aware=False,
                 use_spp=True,
                 use_drop_block=True,
                 scale_x_y=1.05,
                 ignore_threshold=0.5,
                 label_smooth=False,
                 use_iou_loss=True,
                 use_matrix_nms=False,
                 nms_score_threshold=0.005,
                 nms_topk=1000,
                 nms_keep_topk=100,
                 nms_iou_threshold=0.45,
                 **params):
        self.init_params = locals()
        if backbone != 'MobileNetV3':
            logging.warning("PPYOLOTiny only supports MobileNetV3 as backbone. "
                            "Backbone is forcibly set to MobileNetV3.")
        self.backbone_name = 'MobileNetV3'
        self.downsample_ratios = [32, 16, 8]
        if params.get('with_net', True):
            if paddlers.env_info['place'] == 'gpu' and paddlers.env_info[
                    'num'] > 1 and not os.environ.get('PADDLERS_EXPORT_STAGE'):
                norm_type = 'sync_bn'
            else:
                norm_type = 'bn'

            backbone = self._get_backbone(
                'MobileNetV3',
                model_name='large',
                norm_type=norm_type,
                scale=.5,
                with_extra_blocks=False,
                extra_block_filters=[],
                feature_maps=[7, 13, 16])

            neck = ppdet.modeling.PPYOLOTinyFPN(
                detection_block_channels=[160, 128, 96],
                in_channels=[i.channels for i in backbone.out_shape],
                spp=use_spp,
                drop_block=use_drop_block)

            loss = ppdet.modeling.YOLOv3Loss(
                num_classes=num_classes,
                ignore_thresh=ignore_threshold,
                downsample=self.downsample_ratios,
                label_smooth=label_smooth,
                scale_x_y=scale_x_y,
                iou_loss=ppdet.modeling.IouLoss(
                    loss_weight=2.5, loss_square=True)
                if use_iou_loss else None,
                iou_aware_loss=ppdet.modeling.IouAwareLoss(loss_weight=1.0)
                if use_iou_aware else None)

            yolo_head = ppdet.modeling.YOLOv3Head(
                in_channels=[i.channels for i in neck.out_shape],
                anchors=anchors,
                anchor_masks=anchor_masks,
                num_classes=num_classes,
                loss=loss,
                iou_aware=use_iou_aware)

            if use_matrix_nms:
                nms = ppdet.modeling.MatrixNMS(
                    keep_top_k=nms_keep_topk,
                    score_threshold=nms_score_threshold,
                    post_threshold=.05,
                    nms_top_k=nms_topk,
                    background_label=-1)
            else:
                nms = ppdet.modeling.MultiClassNMS(
                    score_threshold=nms_score_threshold,
                    nms_top_k=nms_topk,
                    keep_top_k=nms_keep_topk,
                    nms_threshold=nms_iou_threshold)

            post_process = ppdet.modeling.BBoxPostProcess(
                decode=ppdet.modeling.YOLOBox(
                    num_classes=num_classes,
                    conf_thresh=.005,
                    downsample_ratio=32,
                    clip_bbox=True,
                    scale_x_y=scale_x_y),
                nms=nms)

            params.update({
                'backbone': backbone,
                'neck': neck,
                'yolo_head': yolo_head,
                'post_process': post_process
            })

        super(YOLOv3, self).__init__(
            model_name='YOLOv3', num_classes=num_classes, **params)
        self.anchors = anchors
        self.anchor_masks = anchor_masks
        self.model_name = 'PPYOLOTiny'

    def _get_test_inputs(self, image_shape):
        if image_shape is not None:
            image_shape = self._check_image_shape(image_shape)
            self._fix_transforms_shape(image_shape[-2:])
        else:
            image_shape = [None, 3, 320, 320]
            if getattr(self, 'test_transforms', None):
                for idx, op in enumerate(self.test_transforms.transforms):
                    name = op.__class__.__name__
                    if name == 'Resize':
                        image_shape = [None, 3] + list(
                            self.test_transforms.transforms[idx].target_size)
            logging.warning(
                '[Important!!!] When exporting inference model for {},'.format(
                    self.__class__.__name__) +
                ' if fixed_input_shape is not set, it will be forcibly set to {}. '.
                format(image_shape) +
                'Please check image shape after transforms is {}, if not, fixed_input_shape '.
                format(image_shape[1:]) + 'should be specified manually.')

        self.fixed_input_shape = image_shape
        return self._define_input_spec(image_shape)


class PPYOLOv2(YOLOv3):
    def __init__(self,
                 num_classes=80,
                 backbone='ResNet50_vd_dcn',
                 anchors=[[10, 13], [16, 30], [33, 23], [30, 61], [62, 45],
                          [59, 119], [116, 90], [156, 198], [373, 326]],
                 anchor_masks=[[6, 7, 8], [3, 4, 5], [0, 1, 2]],
                 use_iou_aware=True,
                 use_spp=True,
                 use_drop_block=True,
                 scale_x_y=1.05,
                 ignore_threshold=0.7,
                 label_smooth=False,
                 use_iou_loss=True,
                 use_matrix_nms=True,
                 nms_score_threshold=0.01,
                 nms_topk=-1,
                 nms_keep_topk=100,
                 nms_iou_threshold=0.45,
                 **params):
        self.init_params = locals()
        if backbone not in {'ResNet50_vd_dcn', 'ResNet101_vd_dcn'}:
            raise ValueError(
                "backbone: {} is not supported. Please choose one of "
                "{'ResNet50_vd_dcn', 'ResNet101_vd_dcn'}.".format(backbone))
        self.backbone_name = backbone
        self.downsample_ratios = [32, 16, 8]

        if params.get('with_net', True):
            if paddlers.env_info['place'] == 'gpu' and paddlers.env_info[
                    'num'] > 1 and not os.environ.get('PADDLERS_EXPORT_STAGE'):
                norm_type = 'sync_bn'
            else:
                norm_type = 'bn'

            if backbone == 'ResNet50_vd_dcn':
                backbone = self._get_backbone(
                    'ResNet',
                    variant='d',
                    norm_type=norm_type,
                    return_idx=[1, 2, 3],
                    dcn_v2_stages=[3],
                    freeze_at=-1,
                    freeze_norm=False,
                    norm_decay=0.)

            elif backbone == 'ResNet101_vd_dcn':
                backbone = self._get_backbone(
                    'ResNet',
                    depth=101,
                    variant='d',
                    norm_type=norm_type,
                    return_idx=[1, 2, 3],
                    dcn_v2_stages=[3],
                    freeze_at=-1,
                    freeze_norm=False,
                    norm_decay=0.)

            neck = ppdet.modeling.PPYOLOPAN(
                norm_type=norm_type,
                in_channels=[i.channels for i in backbone.out_shape],
                drop_block=use_drop_block,
                block_size=3,
                keep_prob=.9,
                spp=use_spp)

            loss = ppdet.modeling.YOLOv3Loss(
                num_classes=num_classes,
                ignore_thresh=ignore_threshold,
                downsample=self.downsample_ratios,
                label_smooth=label_smooth,
                scale_x_y=scale_x_y,
                iou_loss=ppdet.modeling.IouLoss(
                    loss_weight=2.5, loss_square=True)
                if use_iou_loss else None,
                iou_aware_loss=ppdet.modeling.IouAwareLoss(loss_weight=1.0)
                if use_iou_aware else None)

            yolo_head = ppdet.modeling.YOLOv3Head(
                in_channels=[i.channels for i in neck.out_shape],
                anchors=anchors,
                anchor_masks=anchor_masks,
                num_classes=num_classes,
                loss=loss,
                iou_aware=use_iou_aware,
                iou_aware_factor=.5)

            if use_matrix_nms:
                nms = ppdet.modeling.MatrixNMS(
                    keep_top_k=nms_keep_topk,
                    score_threshold=nms_score_threshold,
                    post_threshold=.01,
                    nms_top_k=nms_topk,
                    background_label=-1)
            else:
                nms = ppdet.modeling.MultiClassNMS(
                    score_threshold=nms_score_threshold,
                    nms_top_k=nms_topk,
                    keep_top_k=nms_keep_topk,
                    nms_threshold=nms_iou_threshold)

            post_process = ppdet.modeling.BBoxPostProcess(
                decode=ppdet.modeling.YOLOBox(
                    num_classes=num_classes,
                    conf_thresh=.01,
                    downsample_ratio=32,
                    clip_bbox=True,
                    scale_x_y=scale_x_y),
                nms=nms)

            params.update({
                'backbone': backbone,
                'neck': neck,
                'yolo_head': yolo_head,
                'post_process': post_process
            })

        super(YOLOv3, self).__init__(
            model_name='YOLOv3', num_classes=num_classes, **params)
        self.anchors = anchors
        self.anchor_masks = anchor_masks
        self.model_name = 'PPYOLOv2'

    def _get_test_inputs(self, image_shape):
        if image_shape is not None:
            image_shape = self._check_image_shape(image_shape)
            self._fix_transforms_shape(image_shape[-2:])
        else:
            image_shape = [None, 3, 640, 640]
            if getattr(self, 'test_transforms', None):
                for idx, op in enumerate(self.test_transforms.transforms):
                    name = op.__class__.__name__
                    if name == 'Resize':
                        image_shape = [None, 3] + list(
                            self.test_transforms.transforms[idx].target_size)
            logging.warning(
                '[Important!!!] When exporting inference model for {},'.format(
                    self.__class__.__name__) +
                ' if fixed_input_shape is not set, it will be forcibly set to {}. '.
                format(image_shape) +
                'Please check image shape after transforms is {}, if not, fixed_input_shape '.
                format(image_shape[1:]) + 'should be specified manually.')

        self.fixed_input_shape = image_shape
        return self._define_input_spec(image_shape)


class MaskRCNN(BaseDetector):
    def __init__(self,
                 num_classes=80,
                 backbone='ResNet50_vd',
                 with_fpn=True,
                 with_dcn=False,
                 aspect_ratios=[0.5, 1.0, 2.0],
                 anchor_sizes=[[32], [64], [128], [256], [512]],
                 keep_top_k=100,
                 nms_threshold=0.5,
                 score_threshold=0.05,
                 fpn_num_channels=256,
                 rpn_batch_size_per_im=256,
                 rpn_fg_fraction=0.5,
                 test_pre_nms_top_n=None,
                 test_post_nms_top_n=1000,
                 **params):
        self.init_params = locals()
        if backbone not in {
                'ResNet50', 'ResNet50_vd', 'ResNet50_vd_ssld', 'ResNet101',
                'ResNet101_vd'
        }:
            raise ValueError(
                "backbone: {} is not supported. Please choose one of "
                "{'ResNet50', 'ResNet50_vd', 'ResNet50_vd_ssld', 'ResNet101', 'ResNet101_vd'}.".
                format(backbone))

        self.backbone_name = backbone + '_fpn' if with_fpn else backbone
        dcn_v2_stages = [1, 2, 3] if with_dcn else [-1]

        if params.get('with_net', True):
            if backbone == 'ResNet50':
                if with_fpn:
                    backbone = self._get_backbone(
                        'ResNet',
                        norm_type='bn',
                        freeze_at=0,
                        return_idx=[0, 1, 2, 3],
                        num_stages=4,
                        dcn_v2_stages=dcn_v2_stages)
                else:
                    if with_dcn:
                        logging.warning(
                            "Backbone {} should be used along with dcn disabled, 'with_dcn' is forcibly set to False".
                            format(backbone))
                    backbone = self._get_backbone(
                        'ResNet',
                        norm_type='bn',
                        freeze_at=0,
                        return_idx=[2],
                        num_stages=3)

            elif 'ResNet50_vd' in backbone:
                if not with_fpn:
                    logging.warning(
                        "Backbone {} should be used along with fpn enabled, 'with_fpn' is forcibly set to True".
                        format(backbone))
                    with_fpn = True
                backbone = self._get_backbone(
                    'ResNet',
                    variant='d',
                    norm_type='bn',
                    freeze_at=0,
                    return_idx=[0, 1, 2, 3],
                    num_stages=4,
                    lr_mult_list=[0.05, 0.05, 0.1, 0.15]
                    if '_ssld' in backbone else [1.0, 1.0, 1.0, 1.0],
                    dcn_v2_stages=dcn_v2_stages)

            else:
                if not with_fpn:
                    logging.warning(
                        "Backbone {} should be used along with fpn enabled, 'with_fpn' is forcibly set to True".
                        format(backbone))
                    with_fpn = True
                backbone = self._get_backbone(
                    'ResNet',
                    variant='d' if '_vd' in backbone else 'b',
                    depth=101,
                    norm_type='bn',
                    freeze_at=0,
                    return_idx=[0, 1, 2, 3],
                    num_stages=4,
                    dcn_v2_stages=dcn_v2_stages)

            rpn_in_channel = backbone.out_shape[0].channels

            if with_fpn:
                neck = ppdet.modeling.FPN(
                    in_channels=[i.channels for i in backbone.out_shape],
                    out_channel=fpn_num_channels,
                    spatial_scales=[
                        1.0 / i.stride for i in backbone.out_shape
                    ])
                rpn_in_channel = neck.out_shape[0].channels
                anchor_generator_cfg = {
                    'aspect_ratios': aspect_ratios,
                    'anchor_sizes': anchor_sizes,
                    'strides': [4, 8, 16, 32, 64]
                }
                train_proposal_cfg = {
                    'min_size': 0.0,
                    'nms_thresh': .7,
                    'pre_nms_top_n': 2000,
                    'post_nms_top_n': 1000,
                    'topk_after_collect': True
                }
                test_proposal_cfg = {
                    'min_size': 0.0,
                    'nms_thresh': .7,
                    'pre_nms_top_n': 1000
                    if test_pre_nms_top_n is None else test_pre_nms_top_n,
                    'post_nms_top_n': test_post_nms_top_n
                }
                bb_head = ppdet.modeling.TwoFCHead(
                    in_channel=neck.out_shape[0].channels, out_channel=1024)
                bb_roi_extractor_cfg = {
                    'resolution': 7,
                    'spatial_scale': [1. / i.stride for i in neck.out_shape],
                    'sampling_ratio': 0,
                    'aligned': True
                }
                with_pool = False
                m_head = ppdet.modeling.MaskFeat(
                    in_channel=neck.out_shape[0].channels,
                    out_channel=256,
                    num_convs=4)
                m_roi_extractor_cfg = {
                    'resolution': 14,
                    'spatial_scale': [1. / i.stride for i in neck.out_shape],
                    'sampling_ratio': 0,
                    'aligned': True
                }
                mask_assigner = MaskAssigner(
                    num_classes=num_classes, mask_resolution=28)
                share_bbox_feat = False

            else:
                neck = None
                anchor_generator_cfg = {
                    'aspect_ratios': aspect_ratios,
                    'anchor_sizes': anchor_sizes,
                    'strides': [16]
                }
                train_proposal_cfg = {
                    'min_size': 0.0,
                    'nms_thresh': .7,
                    'pre_nms_top_n': 12000,
                    'post_nms_top_n': 2000,
                    'topk_after_collect': False
                }
                test_proposal_cfg = {
                    'min_size': 0.0,
                    'nms_thresh': .7,
                    'pre_nms_top_n': 6000
                    if test_pre_nms_top_n is None else test_pre_nms_top_n,
                    'post_nms_top_n': test_post_nms_top_n
                }
                bb_head = ppdet.modeling.Res5Head()
                bb_roi_extractor_cfg = {
                    'resolution': 14,
                    'spatial_scale':
                    [1. / i.stride for i in backbone.out_shape],
                    'sampling_ratio': 0,
                    'aligned': True
                }
                with_pool = True
                m_head = ppdet.modeling.MaskFeat(
                    in_channel=bb_head.out_shape[0].channels,
                    out_channel=256,
                    num_convs=0)
                m_roi_extractor_cfg = {
                    'resolution': 14,
                    'spatial_scale':
                    [1. / i.stride for i in backbone.out_shape],
                    'sampling_ratio': 0,
                    'aligned': True
                }
                mask_assigner = MaskAssigner(
                    num_classes=num_classes, mask_resolution=14)
                share_bbox_feat = True

            rpn_target_assign_cfg = {
                'batch_size_per_im': rpn_batch_size_per_im,
                'fg_fraction': rpn_fg_fraction,
                'negative_overlap': .3,
                'positive_overlap': .7,
                'use_random': True
            }

            rpn_head = ppdet.modeling.RPNHead(
                anchor_generator=anchor_generator_cfg,
                rpn_target_assign=rpn_target_assign_cfg,
                train_proposal=train_proposal_cfg,
                test_proposal=test_proposal_cfg,
                in_channel=rpn_in_channel)

            bbox_assigner = BBoxAssigner(num_classes=num_classes)

            bbox_head = ppdet.modeling.BBoxHead(
                head=bb_head,
                in_channel=bb_head.out_shape[0].channels,
                roi_extractor=bb_roi_extractor_cfg,
                with_pool=with_pool,
                bbox_assigner=bbox_assigner,
                num_classes=num_classes)

            mask_head = ppdet.modeling.MaskHead(
                head=m_head,
                roi_extractor=m_roi_extractor_cfg,
                mask_assigner=mask_assigner,
                share_bbox_feat=share_bbox_feat,
                num_classes=num_classes)

            bbox_post_process = ppdet.modeling.BBoxPostProcess(
                num_classes=num_classes,
                decode=ppdet.modeling.RCNNBox(num_classes=num_classes),
                nms=ppdet.modeling.MultiClassNMS(
                    score_threshold=score_threshold,
                    keep_top_k=keep_top_k,
                    nms_threshold=nms_threshold))

            mask_post_process = ppdet.modeling.MaskPostProcess(binary_thresh=.5)

            params.update({
                'backbone': backbone,
                'neck': neck,
                'rpn_head': rpn_head,
                'bbox_head': bbox_head,
                'mask_head': mask_head,
                'bbox_post_process': bbox_post_process,
                'mask_post_process': mask_post_process
            })
        self.with_fpn = with_fpn
        super(MaskRCNN, self).__init__(
            model_name='MaskRCNN', num_classes=num_classes, **params)

<<<<<<< HEAD
    def _pre_train(self, in_args):
        train_dataset = in_args['train_dataset']
=======
    def train(self,
              num_epochs,
              train_dataset,
              train_batch_size=64,
              eval_dataset=None,
              optimizer=None,
              save_interval_epochs=1,
              log_interval_steps=10,
              save_dir='output',
              pretrain_weights='IMAGENET',
              learning_rate=.001,
              warmup_steps=0,
              warmup_start_lr=0.0,
              lr_decay_epochs=(216, 243),
              lr_decay_gamma=0.1,
              metric=None,
              use_ema=False,
              early_stop=False,
              early_stop_patience=5,
              use_vdl=True,
              resume_checkpoint=None):
        """
        Train the model.

        Args:
            num_epochs (int): Number of epochs.
            train_dataset (paddlers.datasets.COCODetDataset|paddlers.datasets.VOCDetDataset): 
                Training dataset.
            train_batch_size (int, optional): Total batch size among all cards used in 
                training. Defaults to 64.
            eval_dataset (paddlers.datasets.COCODetDataset|paddlers.datasets.VOCDetDataset|None, optional): 
                Evaluation dataset. If None, the model will not be evaluated during training 
                process. Defaults to None.
            optimizer (paddle.optimizer.Optimizer|None, optional): Optimizer used for 
                training. If None, a default optimizer will be used. Defaults to None.
            save_interval_epochs (int, optional): Epoch interval for saving the model. 
                Defaults to 1.
            log_interval_steps (int, optional): Step interval for printing training 
                information. Defaults to 10.
            save_dir (str, optional): Directory to save the model. Defaults to 'output'.
            pretrain_weights (str|None, optional): None or name/path of pretrained 
                weights. If None, no pretrained weights will be loaded. 
                Defaults to 'IMAGENET'.
            learning_rate (float, optional): Learning rate for training. Defaults to .001.
            warmup_steps (int, optional): Number of steps of warm-up training. 
                Defaults to 0.
            warmup_start_lr (float, optional): Start learning rate of warm-up training. 
                Defaults to 0..
            lr_decay_epochs (list|tuple, optional): Epoch milestones for learning 
                rate decay. Defaults to (216, 243).
            lr_decay_gamma (float, optional): Gamma coefficient of learning rate decay. 
                Defaults to .1.
            metric (str|None, optional): Evaluation metric. Choices are {'VOC', 'COCO', None}. 
                If None, determine the metric according to the  dataset format. 
                Defaults to None.
            use_ema (bool, optional): Whether to use exponential moving average 
                strategy. Defaults to False.
            early_stop (bool, optional): Whether to adopt early stop strategy. 
                Defaults to False.
            early_stop_patience (int, optional): Early stop patience. Defaults to 5.
            use_vdl(bool, optional): Whether to use VisualDL to monitor the training 
                process. Defaults to True.
            resume_checkpoint (str|None, optional): Path of the checkpoint to resume
                training from. If None, no training checkpoint will be resumed. At most
                Aone of `resume_checkpoint` and `pretrain_weights` can be set simultaneously.
                Defaults to None.
        """

>>>>>>> d08c6341
        if train_dataset.pos_num < len(train_dataset.file_list):
            # In-place modification
            train_dataset.num_workers = 0
        return in_args

    def _compose_batch_transform(self, transforms, mode='train'):
        if mode == 'train':
            default_batch_transforms = [
                _BatchPad(pad_to_stride=32 if self.with_fpn else -1)
            ]
        else:
            default_batch_transforms = [
                _BatchPad(pad_to_stride=32 if self.with_fpn else -1)
            ]
        custom_batch_transforms = []
        for i, op in enumerate(transforms.transforms):
            if isinstance(op, (BatchRandomResize, BatchRandomResizeByShort)):
                if mode != 'train':
                    raise ValueError(
                        "{} cannot be present in the {} transforms. ".format(
                            op.__class__.__name__, mode) +
                        "Please check the {} transforms.".format(mode))
                custom_batch_transforms.insert(0, copy.deepcopy(op))

        batch_transforms = BatchCompose(
            custom_batch_transforms + default_batch_transforms,
            collate_batch=False)

        return batch_transforms

    def _fix_transforms_shape(self, image_shape):
        if getattr(self, 'test_transforms', None):
            has_resize_op = False
            resize_op_idx = -1
            normalize_op_idx = len(self.test_transforms.transforms)
            for idx, op in enumerate(self.test_transforms.transforms):
                name = op.__class__.__name__
                if name == 'ResizeByShort':
                    has_resize_op = True
                    resize_op_idx = idx
                if name == 'Normalize':
                    normalize_op_idx = idx

            if not has_resize_op:
                self.test_transforms.transforms.insert(
                    normalize_op_idx,
                    Resize(
                        target_size=image_shape,
                        keep_ratio=True,
                        interp='CUBIC'))
            else:
                self.test_transforms.transforms[resize_op_idx] = Resize(
                    target_size=image_shape, keep_ratio=True, interp='CUBIC')
            self.test_transforms.transforms.append(
                Pad(im_padding_value=[0., 0., 0.]))

    def _get_test_inputs(self, image_shape):
        if image_shape is not None:
            image_shape = self._check_image_shape(image_shape)
            self._fix_transforms_shape(image_shape[-2:])
        else:
            image_shape = [None, 3, -1, -1]
            if self.with_fpn:
                self.test_transforms.transforms.append(
                    Pad(im_padding_value=[0., 0., 0.]))
        self.fixed_input_shape = image_shape

        return self._define_input_spec(image_shape)<|MERGE_RESOLUTION|>--- conflicted
+++ resolved
@@ -907,79 +907,8 @@
         self.fixed_input_shape = image_shape
         return self._define_input_spec(image_shape)
 
-<<<<<<< HEAD
     def _pre_train(self, in_args):
         optimizer = in_args['optimizer']
-=======
-    def train(self,
-              num_epochs,
-              train_dataset,
-              train_batch_size=64,
-              eval_dataset=None,
-              optimizer=None,
-              save_interval_epochs=1,
-              log_interval_steps=10,
-              save_dir='output',
-              pretrain_weights='IMAGENET',
-              learning_rate=.001,
-              warmup_steps=0,
-              warmup_start_lr=0.0,
-              lr_decay_epochs=(216, 243),
-              lr_decay_gamma=0.1,
-              metric=None,
-              use_ema=False,
-              early_stop=False,
-              early_stop_patience=5,
-              use_vdl=True,
-              resume_checkpoint=None):
-        """
-        Train the model.
-
-        Args:
-            num_epochs (int): Number of epochs.
-            train_dataset (paddlers.datasets.COCODetDataset|paddlers.datasets.VOCDetDataset): 
-                Training dataset.
-            train_batch_size (int, optional): Total batch size among all cards used in 
-                training. Defaults to 64.
-            eval_dataset (paddlers.datasets.COCODetDataset|paddlers.datasets.VOCDetDataset|None, optional): 
-                Evaluation dataset. If None, the model will not be evaluated during training 
-                process. Defaults to None.
-            optimizer (paddle.optimizer.Optimizer|None, optional): Optimizer used for 
-                training. If None, a default optimizer will be used. Defaults to None.
-            save_interval_epochs (int, optional): Epoch interval for saving the model. 
-                Defaults to 1.
-            log_interval_steps (int, optional): Step interval for printing training 
-                information. Defaults to 10.
-            save_dir (str, optional): Directory to save the model. Defaults to 'output'.
-            pretrain_weights (str|None, optional): None or name/path of pretrained 
-                weights. If None, no pretrained weights will be loaded. 
-                Defaults to 'IMAGENET'.
-            learning_rate (float, optional): Learning rate for training. Defaults to .001.
-            warmup_steps (int, optional): Number of steps of warm-up training. 
-                Defaults to 0.
-            warmup_start_lr (float, optional): Start learning rate of warm-up training. 
-                Defaults to 0..
-            lr_decay_epochs (list|tuple, optional): Epoch milestones for learning 
-                rate decay. Defaults to (216, 243).
-            lr_decay_gamma (float, optional): Gamma coefficient of learning rate decay. 
-                Defaults to .1.
-            metric (str|None, optional): Evaluation metric. Choices are {'VOC', 'COCO', None}. 
-                If None, determine the metric according to the  dataset format. 
-                Defaults to None.
-            use_ema (bool, optional): Whether to use exponential moving average 
-                strategy. Defaults to False.
-            early_stop (bool, optional): Whether to adopt early stop strategy. 
-                Defaults to False.
-            early_stop_patience (int, optional): Early stop patience. Defaults to 5.
-            use_vdl(bool, optional): Whether to use VisualDL to monitor the training 
-                process. Defaults to True.
-            resume_checkpoint (str|None, optional): Path of the checkpoint to resume
-                training from. If None, no training checkpoint will be resumed. At most
-                Aone of `resume_checkpoint` and `pretrain_weights` can be set simultaneously.
-                Defaults to None.
-        """
-
->>>>>>> d08c6341
         if optimizer is None:
             num_steps_each_epoch = len(in_args['train_dataset']) // in_args[
                 'train_batch_size']
@@ -1387,79 +1316,8 @@
         super(FasterRCNN, self).__init__(
             model_name='FasterRCNN', num_classes=num_classes, **params)
 
-<<<<<<< HEAD
     def _pre_train(self, in_args):
         train_dataset = in_args['train_dataset']
-=======
-    def train(self,
-              num_epochs,
-              train_dataset,
-              train_batch_size=64,
-              eval_dataset=None,
-              optimizer=None,
-              save_interval_epochs=1,
-              log_interval_steps=10,
-              save_dir='output',
-              pretrain_weights='IMAGENET',
-              learning_rate=.001,
-              warmup_steps=0,
-              warmup_start_lr=0.0,
-              lr_decay_epochs=(216, 243),
-              lr_decay_gamma=0.1,
-              metric=None,
-              use_ema=False,
-              early_stop=False,
-              early_stop_patience=5,
-              use_vdl=True,
-              resume_checkpoint=None):
-        """
-        Train the model.
-
-        Args:
-            num_epochs (int): Number of epochs.
-            train_dataset (paddlers.datasets.COCODetDataset|paddlers.datasets.VOCDetDataset): 
-                Training dataset.
-            train_batch_size (int, optional): Total batch size among all cards used in 
-                training. Defaults to 64.
-            eval_dataset (paddlers.datasets.COCODetDataset|paddlers.datasets.VOCDetDataset|None, optional): 
-                Evaluation dataset. If None, the model will not be evaluated during training 
-                process. Defaults to None.
-            optimizer (paddle.optimizer.Optimizer|None, optional): Optimizer used for 
-                training. If None, a default optimizer will be used. Defaults to None.
-            save_interval_epochs (int, optional): Epoch interval for saving the model. 
-                Defaults to 1.
-            log_interval_steps (int, optional): Step interval for printing training 
-                information. Defaults to 10.
-            save_dir (str, optional): Directory to save the model. Defaults to 'output'.
-            pretrain_weights (str|None, optional): None or name/path of pretrained 
-                weights. If None, no pretrained weights will be loaded. 
-                Defaults to 'IMAGENET'.
-            learning_rate (float, optional): Learning rate for training. Defaults to .001.
-            warmup_steps (int, optional): Number of steps of warm-up training. 
-                Defaults to 0.
-            warmup_start_lr (float, optional): Start learning rate of warm-up training. 
-                Defaults to 0..
-            lr_decay_epochs (list|tuple, optional): Epoch milestones for learning 
-                rate decay. Defaults to (216, 243).
-            lr_decay_gamma (float, optional): Gamma coefficient of learning rate decay. 
-                Defaults to .1.
-            metric (str|None, optional): Evaluation metric. Choices are {'VOC', 'COCO', None}. 
-                If None, determine the metric according to the  dataset format. 
-                Defaults to None.
-            use_ema (bool, optional): Whether to use exponential moving average 
-                strategy. Defaults to False.
-            early_stop (bool, optional): Whether to adopt early stop strategy. 
-                Defaults to False.
-            early_stop_patience (int, optional): Early stop patience. Defaults to 5.
-            use_vdl(bool, optional): Whether to use VisualDL to monitor the training 
-                process. Defaults to True.
-            resume_checkpoint (str|None, optional): Path of the checkpoint to resume
-                training from. If None, no training checkpoint will be resumed. At most
-                Aone of `resume_checkpoint` and `pretrain_weights` can be set simultaneously.
-                Defaults to None.
-        """
-
->>>>>>> d08c6341
         if train_dataset.pos_num < len(train_dataset.file_list):
             # In-place modification
             train_dataset.num_workers = 0
@@ -2230,79 +2088,8 @@
         super(MaskRCNN, self).__init__(
             model_name='MaskRCNN', num_classes=num_classes, **params)
 
-<<<<<<< HEAD
     def _pre_train(self, in_args):
         train_dataset = in_args['train_dataset']
-=======
-    def train(self,
-              num_epochs,
-              train_dataset,
-              train_batch_size=64,
-              eval_dataset=None,
-              optimizer=None,
-              save_interval_epochs=1,
-              log_interval_steps=10,
-              save_dir='output',
-              pretrain_weights='IMAGENET',
-              learning_rate=.001,
-              warmup_steps=0,
-              warmup_start_lr=0.0,
-              lr_decay_epochs=(216, 243),
-              lr_decay_gamma=0.1,
-              metric=None,
-              use_ema=False,
-              early_stop=False,
-              early_stop_patience=5,
-              use_vdl=True,
-              resume_checkpoint=None):
-        """
-        Train the model.
-
-        Args:
-            num_epochs (int): Number of epochs.
-            train_dataset (paddlers.datasets.COCODetDataset|paddlers.datasets.VOCDetDataset): 
-                Training dataset.
-            train_batch_size (int, optional): Total batch size among all cards used in 
-                training. Defaults to 64.
-            eval_dataset (paddlers.datasets.COCODetDataset|paddlers.datasets.VOCDetDataset|None, optional): 
-                Evaluation dataset. If None, the model will not be evaluated during training 
-                process. Defaults to None.
-            optimizer (paddle.optimizer.Optimizer|None, optional): Optimizer used for 
-                training. If None, a default optimizer will be used. Defaults to None.
-            save_interval_epochs (int, optional): Epoch interval for saving the model. 
-                Defaults to 1.
-            log_interval_steps (int, optional): Step interval for printing training 
-                information. Defaults to 10.
-            save_dir (str, optional): Directory to save the model. Defaults to 'output'.
-            pretrain_weights (str|None, optional): None or name/path of pretrained 
-                weights. If None, no pretrained weights will be loaded. 
-                Defaults to 'IMAGENET'.
-            learning_rate (float, optional): Learning rate for training. Defaults to .001.
-            warmup_steps (int, optional): Number of steps of warm-up training. 
-                Defaults to 0.
-            warmup_start_lr (float, optional): Start learning rate of warm-up training. 
-                Defaults to 0..
-            lr_decay_epochs (list|tuple, optional): Epoch milestones for learning 
-                rate decay. Defaults to (216, 243).
-            lr_decay_gamma (float, optional): Gamma coefficient of learning rate decay. 
-                Defaults to .1.
-            metric (str|None, optional): Evaluation metric. Choices are {'VOC', 'COCO', None}. 
-                If None, determine the metric according to the  dataset format. 
-                Defaults to None.
-            use_ema (bool, optional): Whether to use exponential moving average 
-                strategy. Defaults to False.
-            early_stop (bool, optional): Whether to adopt early stop strategy. 
-                Defaults to False.
-            early_stop_patience (int, optional): Early stop patience. Defaults to 5.
-            use_vdl(bool, optional): Whether to use VisualDL to monitor the training 
-                process. Defaults to True.
-            resume_checkpoint (str|None, optional): Path of the checkpoint to resume
-                training from. If None, no training checkpoint will be resumed. At most
-                Aone of `resume_checkpoint` and `pretrain_weights` can be set simultaneously.
-                Defaults to None.
-        """
-
->>>>>>> d08c6341
         if train_dataset.pos_num < len(train_dataset.file_list):
             # In-place modification
             train_dataset.num_workers = 0
