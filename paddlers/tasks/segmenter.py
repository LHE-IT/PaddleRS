--- conflicted
+++ resolved
@@ -821,13 +821,8 @@
                 "{'ResNet50_vd', 'ResNet101_vd'}.".format(backbone))
         if params.get('with_net', True):
             with DisablePrint():
-<<<<<<< HEAD
-                backbone = getattr(paddleseg.models, backbone)(
-                    input_channel=in_channels, output_stride=output_stride)
-=======
                 backbone = getattr(ppseg.models, backbone)(
                     input_channel=input_channel, output_stride=output_stride)
->>>>>>> 3f8ce38f
         else:
             backbone = None
         params.update({
