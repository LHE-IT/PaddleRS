# Copyright (c) 2022 PaddlePaddle Authors. All Rights Reserved.
#
# Licensed under the Apache License, Version 2.0 (the "License");
# you may not use this file except in compliance with the License.
# You may obtain a copy of the License at
#
#    http://www.apache.org/licenses/LICENSE-2.0
#
# Unless required by applicable law or agreed to in writing, software
# distributed under the License is distributed on an "AS IS" BASIS,
# WITHOUT WARRANTIES OR CONDITIONS OF ANY KIND, either express or implied.
# See the License for the specific language governing permissions and
# limitations under the License.

import math
import os
import os.path as osp
from collections import OrderedDict
from operator import attrgetter

import cv2
import numpy as np
import paddle
import paddle.nn.functional as F
from paddle.static import InputSpec

import paddlers
import paddlers.models.ppseg as ppseg
import paddlers.rs_models.cd as cmcd
import paddlers.utils.logging as logging
from paddlers.models import seg_losses
from paddlers.transforms import Resize, decode_image
from paddlers.utils import get_single_card_bs, DisablePrint
from paddlers.utils.checkpoint import seg_pretrain_weights_dict
from .base import BaseModel
from .utils import seg_metrics as metrics

__all__ = [
    "CDNet", "FCEarlyFusion", "FCSiamConc", "FCSiamDiff", "STANet", "BIT",
    "SNUNet", "DSIFN", "DSAMNet", "ChangeStar", "ChangeFormer", "FCCDN"
]


class BaseChangeDetector(BaseModel):
    def __init__(self,
                 model_name,
                 num_classes=2,
                 use_mixed_loss=False,
                 losses=None,
                 **params):
        self.init_params = locals()
        if 'with_net' in self.init_params:
            del self.init_params['with_net']
        super(BaseChangeDetector, self).__init__('change_detector')

        self.model_name = model_name
        self.num_classes = num_classes
        self.use_mixed_loss = use_mixed_loss
        self.losses = losses
        self.labels = None
        if params.get('with_net', True):
            params.pop('with_net', None)
            self.net = self.build_net(**params)
        self.find_unused_parameters = True

    def build_net(self, **params):
        # TODO: add other model
        net = cmcd.__dict__[self.model_name](num_classes=self.num_classes,
                                             **params)
        return net

    def _fix_transforms_shape(self, image_shape):
        if hasattr(self, 'test_transforms'):
            if self.test_transforms is not None:
                has_resize_op = False
                resize_op_idx = -1
                normalize_op_idx = len(self.test_transforms.transforms)
                for idx, op in enumerate(self.test_transforms.transforms):
                    name = op.__class__.__name__
                    if name == 'Normalize':
                        normalize_op_idx = idx
                    if 'Resize' in name:
                        has_resize_op = True
                        resize_op_idx = idx

                if not has_resize_op:
                    self.test_transforms.transforms.insert(
                        normalize_op_idx, Resize(target_size=image_shape))
                else:
                    self.test_transforms.transforms[resize_op_idx] = Resize(
                        target_size=image_shape)

    def _get_test_inputs(self, image_shape):
        if image_shape is not None:
            if len(image_shape) == 2:
                image_shape = [1, 3] + image_shape
            self._fix_transforms_shape(image_shape[-2:])
        else:
            image_shape = [None, 3, -1, -1]
        self.fixed_input_shape = image_shape
        return [
            InputSpec(
                shape=image_shape, name='image', dtype='float32'), InputSpec(
                    shape=image_shape, name='image2', dtype='float32')
        ]

    def run(self, net, inputs, mode):
        net_out = net(inputs[0], inputs[1])
        logit = net_out[0]
        outputs = OrderedDict()
        if mode == 'test':
            origin_shape = inputs[2]
            if self.status == 'Infer':
                label_map_list, score_map_list = self.postprocess(
                    net_out, origin_shape, transforms=inputs[3])
            else:
                logit_list = self.postprocess(
                    logit, origin_shape, transforms=inputs[3])
                label_map_list = []
                score_map_list = []
                for logit in logit_list:
                    logit = paddle.transpose(logit, perm=[0, 2, 3, 1])  # NHWC
                    label_map_list.append(
                        paddle.argmax(
                            logit, axis=-1, keepdim=False, dtype='int32')
                        .squeeze().numpy())
                    score_map_list.append(
                        F.softmax(
                            logit, axis=-1).squeeze().numpy().astype('float32'))
            outputs['label_map'] = label_map_list
            outputs['score_map'] = score_map_list

        if mode == 'eval':
            if self.status == 'Infer':
                pred = paddle.unsqueeze(net_out[0], axis=1)  # NCHW
            else:
                pred = paddle.argmax(logit, axis=1, keepdim=True, dtype='int32')
            label = inputs[2]
            if label.ndim == 3:
                paddle.unsqueeze_(label, axis=1)
            if label.ndim != 4:
                raise ValueError("Expected label.ndim == 4 but got {}".format(
                    label.ndim))
            origin_shape = [label.shape[-2:]]
            pred = self.postprocess(
                pred, origin_shape, transforms=inputs[3])[0]  # NCHW
            intersect_area, pred_area, label_area = ppseg.utils.metrics.calculate_area(
                pred, label, self.num_classes)
            outputs['intersect_area'] = intersect_area
            outputs['pred_area'] = pred_area
            outputs['label_area'] = label_area
            outputs['conf_mat'] = metrics.confusion_matrix(pred, label,
                                                           self.num_classes)
        if mode == 'train':
            if hasattr(net, 'USE_MULTITASK_DECODER') and \
                net.USE_MULTITASK_DECODER is True:
                # CD+Seg
                if len(inputs) != 5:
                    raise ValueError(
                        "Cannot perform loss computation with {} inputs.".
                        format(len(inputs)))
                labels_list = [
                    inputs[2 + idx]
                    for idx in map(attrgetter('value'), net.OUT_TYPES)
                ]
                loss_list = metrics.multitask_loss_computation(
                    logits_list=net_out,
                    labels_list=labels_list,
                    losses=self.losses)
            else:
                loss_list = metrics.loss_computation(
                    logits_list=net_out, labels=inputs[2], losses=self.losses)
            loss = sum(loss_list)
            outputs['loss'] = loss
        return outputs

    def default_loss(self):
        if isinstance(self.use_mixed_loss, bool):
            if self.use_mixed_loss:
                losses = [
                    seg_losses.CrossEntropyLoss(),
                    seg_losses.LovaszSoftmaxLoss()
                ]
                coef = [.8, .2]
                loss_type = [seg_losses.MixedLoss(losses=losses, coef=coef), ]
            else:
                loss_type = [seg_losses.CrossEntropyLoss()]
        else:
            losses, coef = list(zip(*self.use_mixed_loss))
            if not set(losses).issubset(
                ['CrossEntropyLoss', 'DiceLoss', 'LovaszSoftmaxLoss']):
                raise ValueError(
                    "Only 'CrossEntropyLoss', 'DiceLoss', 'LovaszSoftmaxLoss' are supported."
                )
            losses = [getattr(seg_losses, loss)() for loss in losses]
            loss_type = [seg_losses.MixedLoss(losses=losses, coef=list(coef))]
        loss_coef = [1.0]
        losses = {'types': loss_type, 'coef': loss_coef}
        return losses

    def default_optimizer(self,
                          parameters,
                          learning_rate,
                          num_epochs,
                          num_steps_each_epoch,
                          lr_decay_power=0.9):
        decay_step = num_epochs * num_steps_each_epoch
        lr_scheduler = paddle.optimizer.lr.PolynomialDecay(
            learning_rate, decay_step, end_lr=0, power=lr_decay_power)
        optimizer = paddle.optimizer.Momentum(
            learning_rate=lr_scheduler,
            parameters=parameters,
            momentum=0.9,
            weight_decay=4e-5)
        return optimizer

    def train(self,
              num_epochs,
              train_dataset,
              train_batch_size=2,
              eval_dataset=None,
              optimizer=None,
              save_interval_epochs=1,
              log_interval_steps=2,
              save_dir='output',
              pretrain_weights=None,
              learning_rate=0.01,
              lr_decay_power=0.9,
              early_stop=False,
              early_stop_patience=5,
              use_vdl=True,
              resume_checkpoint=None):
        """
        Train the model.

        Args:
            num_epochs (int): Number of epochs.
            train_dataset (paddlers.datasets.CDDataset): Training dataset.
            train_batch_size (int, optional): Total batch size among all cards used in 
                training. Defaults to 2.
            eval_dataset (paddlers.datasets.CDDataset|None, optional): Evaluation dataset. 
                If None, the model will not be evaluated during training process. 
                Defaults to None.
            optimizer (paddle.optimizer.Optimizer|None, optional): Optimizer used in 
                training. If None, a default optimizer will be used. Defaults to None.
            save_interval_epochs (int, optional): Epoch interval for saving the model. 
                Defaults to 1.
            log_interval_steps (int, optional): Step interval for printing training 
                information. Defaults to 2.
            save_dir (str, optional): Directory to save the model. Defaults to 'output'.
            pretrain_weights (str|None, optional): None or name/path of pretrained 
                weights. If None, no pretrained weights will be loaded. Defaults to None.
            learning_rate (float, optional): Learning rate for training. Defaults to .01.
            lr_decay_power (float, optional): Learning decay power. Defaults to .9.
            early_stop (bool, optional): Whether to adopt early stop strategy. Defaults 
                to False.
            early_stop_patience (int, optional): Early stop patience. Defaults to 5.
            use_vdl (bool, optional): Whether to use VisualDL to monitor the training 
                process. Defaults to True.
            resume_checkpoint (str|None, optional): Path of the checkpoint to resume
                training from. If None, no training checkpoint will be resumed. At most
                Aone of `resume_checkpoint` and `pretrain_weights` can be set simultaneously.
                Defaults to None.
        """

        if self.status == 'Infer':
            logging.error(
                "Exported inference model does not support training.",
                exit=True)
        if pretrain_weights is not None and resume_checkpoint is not None:
            logging.error(
                "pretrain_weights and resume_checkpoint cannot be set simultaneously.",
                exit=True)
        self.labels = train_dataset.labels
        if self.losses is None:
            self.losses = self.default_loss()

        if optimizer is None:
            num_steps_each_epoch = train_dataset.num_samples // train_batch_size
            self.optimizer = self.default_optimizer(
                self.net.parameters(), learning_rate, num_epochs,
                num_steps_each_epoch, lr_decay_power)
        else:
            self.optimizer = optimizer

        if pretrain_weights is not None and not osp.exists(pretrain_weights):
            if pretrain_weights not in seg_pretrain_weights_dict[
                    self.model_name]:
                logging.warning(
                    "Path of pretrain_weights('{}') does not exist!".format(
                        pretrain_weights))
                logging.warning("Pretrain_weights is forcibly set to '{}'. "
                                "If don't want to use pretrain weights, "
                                "set pretrain_weights to be None.".format(
                                    seg_pretrain_weights_dict[self.model_name][
                                        0]))
                pretrain_weights = seg_pretrain_weights_dict[self.model_name][0]
        elif pretrain_weights is not None and osp.exists(pretrain_weights):
            if osp.splitext(pretrain_weights)[-1] != '.pdparams':
                logging.error(
                    "Invalid pretrain weights. Please specify a '.pdparams' file.",
                    exit=True)
        pretrained_dir = osp.join(save_dir, 'pretrain')
        is_backbone_weights = pretrain_weights == 'IMAGENET'
        self.net_initialize(
            pretrain_weights=pretrain_weights,
            save_dir=pretrained_dir,
            resume_checkpoint=resume_checkpoint,
            is_backbone_weights=is_backbone_weights)

        self.train_loop(
            num_epochs=num_epochs,
            train_dataset=train_dataset,
            train_batch_size=train_batch_size,
            eval_dataset=eval_dataset,
            save_interval_epochs=save_interval_epochs,
            log_interval_steps=log_interval_steps,
            save_dir=save_dir,
            early_stop=early_stop,
            early_stop_patience=early_stop_patience,
            use_vdl=use_vdl)

    def quant_aware_train(self,
                          num_epochs,
                          train_dataset,
                          train_batch_size=2,
                          eval_dataset=None,
                          optimizer=None,
                          save_interval_epochs=1,
                          log_interval_steps=2,
                          save_dir='output',
                          learning_rate=0.0001,
                          lr_decay_power=0.9,
                          early_stop=False,
                          early_stop_patience=5,
                          use_vdl=True,
                          resume_checkpoint=None,
                          quant_config=None):
        """
        Quantization-aware training.

        Args:
            num_epochs (int): Number of epochs.
            train_dataset (paddlers.datasets.CDDataset): Training dataset.
            train_batch_size (int, optional): Total batch size among all cards used in 
                training. Defaults to 2.
            eval_dataset (paddlers.datasets.CDDataset, optional): Evaluation dataset. 
                If None, the model will not be evaluated during training process. 
                Defaults to None.
            optimizer (paddle.optimizer.Optimizer|None, optional): Optimizer used in 
                training. If None, a default optimizer will be used. Defaults to None.
            save_interval_epochs (int, optional): Epoch interval for saving the model. 
                Defaults to 1.
            log_interval_steps (int, optional): Step interval for printing training 
                information. Defaults to 2.
            save_dir (str, optional): Directory to save the model. Defaults to 'output'.
            learning_rate (float, optional): Learning rate for training. 
                Defaults to .0001.
            lr_decay_power (float, optional): Learning decay power. Defaults to .9.
            early_stop (bool, optional): Whether to adopt early stop strategy. 
                Defaults to False.
            early_stop_patience (int, optional): Early stop patience. Defaults to 5.
            use_vdl (bool, optional): Whether to use VisualDL to monitor the training 
                process. Defaults to True.
            quant_config (dict|None, optional): Quantization configuration. If None, 
                a default rule of thumb configuration will be used. Defaults to None.
            resume_checkpoint (str|None, optional): Path of the checkpoint to resume
                quantization-aware training from. If None, no training checkpoint will
                be resumed. Defaults to None.
        """

        self._prepare_qat(quant_config)
        self.train(
            num_epochs=num_epochs,
            train_dataset=train_dataset,
            train_batch_size=train_batch_size,
            eval_dataset=eval_dataset,
            optimizer=optimizer,
            save_interval_epochs=save_interval_epochs,
            log_interval_steps=log_interval_steps,
            save_dir=save_dir,
            pretrain_weights=None,
            learning_rate=learning_rate,
            lr_decay_power=lr_decay_power,
            early_stop=early_stop,
            early_stop_patience=early_stop_patience,
            use_vdl=use_vdl,
            resume_checkpoint=resume_checkpoint)

    def evaluate(self, eval_dataset, batch_size=1, return_details=False):
        """
        Evaluate the model.

        Args:
            eval_dataset (paddlers.datasets.CDDataset): Evaluation dataset.
            batch_size (int, optional): Total batch size among all cards used for 
                evaluation. Defaults to 1.
            return_details (bool, optional): Whether to return evaluation details. 
                Defaults to False.

        Returns:
            collections.OrderedDict with key-value pairs:
                For binary change detection (number of classes == 2), the key-value 
                    pairs are like:
                    {"iou": `intersection over union for the change class`,
                    "f1": `F1 score for the change class`,
                    "oacc": `overall accuracy`,
                    "kappa": ` kappa coefficient`}.
                For multi-class change detection (number of classes > 2), the key-value 
                    pairs are like:
                    {"miou": `mean intersection over union`,
                    "category_iou": `category-wise mean intersection over union`,
                    "oacc": `overall accuracy`,
                    "category_acc": `category-wise accuracy`,
                    "kappa": ` kappa coefficient`,
                    "category_F1-score": `F1 score`}.
        """

        self._check_transforms(eval_dataset.transforms, 'eval')

        self.net.eval()
        nranks = paddle.distributed.get_world_size()
        local_rank = paddle.distributed.get_rank()
        if nranks > 1:
            # Initialize parallel environment if not done.
            if not (paddle.distributed.parallel.parallel_helper.
                    _is_parallel_ctx_initialized()):
                paddle.distributed.init_parallel_env()

        batch_size_each_card = get_single_card_bs(batch_size)
        if batch_size_each_card > 1:
            batch_size_each_card = 1
            batch_size = batch_size_each_card * paddlers.env_info['num']
            logging.warning(
                "ChangeDetector only supports batch_size=1 for each gpu/cpu card " \
                "during evaluation, so batch_size " \
                "is forcibly set to {}.".format(batch_size)
            )
        self.eval_data_loader = self.build_data_loader(
            eval_dataset, batch_size=batch_size, mode='eval')

        intersect_area_all = 0
        pred_area_all = 0
        label_area_all = 0
        conf_mat_all = []
        logging.info(
            "Start to evaluate(total_samples={}, total_steps={})...".format(
                eval_dataset.num_samples,
                math.ceil(eval_dataset.num_samples * 1.0 / batch_size)))
        with paddle.no_grad():
            for step, data in enumerate(self.eval_data_loader):
                data.append(eval_dataset.transforms.transforms)
                outputs = self.run(self.net, data, 'eval')
                pred_area = outputs['pred_area']
                label_area = outputs['label_area']
                intersect_area = outputs['intersect_area']
                conf_mat = outputs['conf_mat']

                # Gather from all ranks
                if nranks > 1:
                    intersect_area_list = []
                    pred_area_list = []
                    label_area_list = []
                    conf_mat_list = []
                    paddle.distributed.all_gather(intersect_area_list,
                                                  intersect_area)
                    paddle.distributed.all_gather(pred_area_list, pred_area)
                    paddle.distributed.all_gather(label_area_list, label_area)
                    paddle.distributed.all_gather(conf_mat_list, conf_mat)

                    # Some image has been evaluated and should be eliminated in last iter
                    if (step + 1) * nranks > len(eval_dataset):
                        valid = len(eval_dataset) - step * nranks
                        intersect_area_list = intersect_area_list[:valid]
                        pred_area_list = pred_area_list[:valid]
                        label_area_list = label_area_list[:valid]
                        conf_mat_list = conf_mat_list[:valid]

                    intersect_area_all += sum(intersect_area_list)
                    pred_area_all += sum(pred_area_list)
                    label_area_all += sum(label_area_list)
                    conf_mat_all.extend(conf_mat_list)

                else:
                    intersect_area_all = intersect_area_all + intersect_area
                    pred_area_all = pred_area_all + pred_area
                    label_area_all = label_area_all + label_area
                    conf_mat_all.append(conf_mat)
        class_iou, miou = ppseg.utils.metrics.mean_iou(
            intersect_area_all, pred_area_all, label_area_all)
        # TODO 确认是按oacc还是macc
        class_acc, oacc = ppseg.utils.metrics.accuracy(intersect_area_all,
                                                       pred_area_all)
        kappa = ppseg.utils.metrics.kappa(intersect_area_all, pred_area_all,
                                          label_area_all)
        category_f1score = metrics.f1_score(intersect_area_all, pred_area_all,
                                            label_area_all)

        if len(class_acc) > 2:
            eval_metrics = OrderedDict(
                zip([
                    'miou', 'category_iou', 'oacc', 'category_acc', 'kappa',
                    'category_F1-score'
                ], [miou, class_iou, oacc, class_acc, kappa, category_f1score]))
        else:
            eval_metrics = OrderedDict(
                zip(['iou', 'f1', 'oacc', 'kappa'],
                    [class_iou[1], category_f1score[1], oacc, kappa]))

        if return_details:
            conf_mat = sum(conf_mat_all)
            eval_details = {'confusion_matrix': conf_mat.tolist()}
            return eval_metrics, eval_details
        return eval_metrics

    def predict(self, img_file, transforms=None):
        """
        Do inference.

        Args:
            img_file (list[tuple] | tuple[str|np.ndarray]): Tuple of image paths or 
                decoded image data for bi-temporal images, which also could constitute
                a list, meaning all image pairs to be predicted as a mini-batch.
            transforms (paddlers.transforms.Compose|None, optional): Transforms for 
                inputs. If None, the transforms for evaluation process will be used. 
                Defaults to None.

        Returns:
            If `img_file` is a tuple of string or np.array, the result is a dict with 
                key-value pairs:
                {"label map": `label map`, "score_map": `score map`}.
            If `img_file` is a list, the result is a list composed of dicts with the 
                corresponding fields:
                label_map (np.ndarray): the predicted label map (HW)
                score_map (np.ndarray): the prediction score map (HWC)
        """

        if transforms is None and not hasattr(self, 'test_transforms'):
            raise ValueError("transforms need to be defined, now is None.")
        if transforms is None:
            transforms = self.test_transforms
        if isinstance(img_file, tuple):
            if not len(img_file) == 2 and any(
                    map(lambda obj: not isinstance(obj, (str, np.ndarray)),
                        img_file)):
                raise TypeError
            images = [img_file]
        else:
            images = img_file
        batch_im1, batch_im2, batch_origin_shape = self.preprocess(
            images, transforms, self.model_type)
        self.net.eval()
        data = (batch_im1, batch_im2, batch_origin_shape, transforms.transforms)
        outputs = self.run(self.net, data, 'test')
        label_map_list = outputs['label_map']
        score_map_list = outputs['score_map']
        if isinstance(img_file, list):
            prediction = [{
                'label_map': l,
                'score_map': s
            } for l, s in zip(label_map_list, score_map_list)]
        else:
            prediction = {
                'label_map': label_map_list[0],
                'score_map': score_map_list[0]
            }
        return prediction

    def slider_predict(self,
                       img_file,
                       save_dir,
                       block_size,
                       overlap=36,
                       transforms=None):
        """
        Do inference.

        Args:
            img_file (tuple[str]): Tuple of image paths.
            save_dir (str): Directory that contains saved geotiff file.
            block_size (list[int] | tuple[int] | int, optional): Size of block.
            overlap (list[int] | tuple[int] | int, optional): Overlap between two blocks. 
                Defaults to 36.
            transforms (paddlers.transforms.Compose|None, optional): Transforms for inputs.
                If None, the transforms for evaluation process will be used. Defaults to None.
        """

        try:
            from osgeo import gdal
        except:
            import gdal

        if not isinstance(img_file, tuple) or len(img_file) != 2:
            raise ValueError("`img_file` must be a tuple of length 2.")
        if isinstance(block_size, int):
            block_size = (block_size, block_size)
        elif isinstance(block_size, (tuple, list)) and len(block_size) == 2:
            block_size = tuple(block_size)
        else:
            raise ValueError(
                "`block_size` must be a tuple/list of length 2 or an integer.")
        if isinstance(overlap, int):
            overlap = (overlap, overlap)
        elif isinstance(overlap, (tuple, list)) and len(overlap) == 2:
            overlap = tuple(overlap)
        else:
            raise ValueError(
                "`overlap` must be a tuple/list of length 2 or an integer.")

        src1_data = gdal.Open(img_file[0])
        src2_data = gdal.Open(img_file[1])
        width = src1_data.RasterXSize
        height = src1_data.RasterYSize
        bands = src1_data.RasterCount

        driver = gdal.GetDriverByName("GTiff")
        file_name = osp.splitext(osp.normpath(img_file[0]).split(os.sep)[-1])[
            0] + ".tif"
        if not osp.exists(save_dir):
            os.makedirs(save_dir)
        save_file = osp.join(save_dir, file_name)
        dst_data = driver.Create(save_file, width, height, 1, gdal.GDT_Byte)
        dst_data.SetGeoTransform(src1_data.GetGeoTransform())
        dst_data.SetProjection(src1_data.GetProjection())
        band = dst_data.GetRasterBand(1)
        band.WriteArray(255 * np.ones((height, width), dtype="uint8"))

        step = np.array(block_size) - np.array(overlap)
        for yoff in range(0, height, step[1]):
            for xoff in range(0, width, step[0]):
                xsize, ysize = block_size
                if xoff + xsize > width:
                    xsize = int(width - xoff)
                if yoff + ysize > height:
                    ysize = int(height - yoff)
                im1 = src1_data.ReadAsArray(
                    int(xoff), int(yoff), xsize, ysize).transpose((1, 2, 0))
                im2 = src2_data.ReadAsArray(
                    int(xoff), int(yoff), xsize, ysize).transpose((1, 2, 0))
                # Fill
                h, w = im1.shape[:2]
                im1_fill = np.zeros(
                    (block_size[1], block_size[0], bands), dtype=im1.dtype)
                im2_fill = im1_fill.copy()
                im1_fill[:h, :w, :] = im1
                im2_fill[:h, :w, :] = im2
                im_fill = (im1_fill, im2_fill)
                # Predict
                pred = self.predict(im_fill,
                                    transforms)["label_map"].astype("uint8")
                # Overlap
                rd_block = band.ReadAsArray(int(xoff), int(yoff), xsize, ysize)
                mask = (rd_block == pred[:h, :w]) | (rd_block == 255)
                temp = pred[:h, :w].copy()
                temp[mask == False] = 0
                band.WriteArray(temp, int(xoff), int(yoff))
                dst_data.FlushCache()
        dst_data = None
        print("GeoTiff saved in {}.".format(save_file))

    def preprocess(self, images, transforms, to_tensor=True):
        self._check_transforms(transforms, 'test')
        batch_im1, batch_im2 = list(), list()
        batch_ori_shape = list()
        for im1, im2 in images:
            if isinstance(im1, str) or isinstance(im2, str):
                im1 = decode_image(im1, to_rgb=False)
                im2 = decode_image(im2, to_rgb=False)
            ori_shape = im1.shape[:2]
            # XXX: sample do not contain 'image_t1' and 'image_t2'.
            sample = {'image': im1, 'image2': im2}
            im1, im2 = transforms(sample)[:2]
            batch_im1.append(im1)
            batch_im2.append(im2)
            batch_ori_shape.append(ori_shape)
        if to_tensor:
            batch_im1 = paddle.to_tensor(batch_im1)
            batch_im2 = paddle.to_tensor(batch_im2)
        else:
            batch_im1 = np.asarray(batch_im1)
            batch_im2 = np.asarray(batch_im2)

        return batch_im1, batch_im2, batch_ori_shape

    @staticmethod
    def get_transforms_shape_info(batch_ori_shape, transforms):
        batch_restore_list = list()
        for ori_shape in batch_ori_shape:
            restore_list = list()
            h, w = ori_shape[0], ori_shape[1]
            for op in transforms:
                if op.__class__.__name__ == 'Resize':
                    restore_list.append(('resize', (h, w)))
                    h, w = op.target_size
                elif op.__class__.__name__ == 'ResizeByShort':
                    restore_list.append(('resize', (h, w)))
                    im_short_size = min(h, w)
                    im_long_size = max(h, w)
                    scale = float(op.short_size) / float(im_short_size)
                    if 0 < op.max_size < np.round(scale * im_long_size):
                        scale = float(op.max_size) / float(im_long_size)
                    h = int(round(h * scale))
                    w = int(round(w * scale))
                elif op.__class__.__name__ == 'ResizeByLong':
                    restore_list.append(('resize', (h, w)))
                    im_long_size = max(h, w)
                    scale = float(op.long_size) / float(im_long_size)
                    h = int(round(h * scale))
                    w = int(round(w * scale))
                elif op.__class__.__name__ == 'Pad':
                    if op.target_size:
                        target_h, target_w = op.target_size
                    else:
                        target_h = int(
                            (np.ceil(h / op.size_divisor) * op.size_divisor))
                        target_w = int(
                            (np.ceil(w / op.size_divisor) * op.size_divisor))

                    if op.pad_mode == -1:
                        offsets = op.offsets
                    elif op.pad_mode == 0:
                        offsets = [0, 0]
                    elif op.pad_mode == 1:
                        offsets = [(target_h - h) // 2, (target_w - w) // 2]
                    else:
                        offsets = [target_h - h, target_w - w]
                    restore_list.append(('padding', (h, w), offsets))
                    h, w = target_h, target_w

            batch_restore_list.append(restore_list)
        return batch_restore_list

    def postprocess(self, batch_pred, batch_origin_shape, transforms):
        batch_restore_list = BaseChangeDetector.get_transforms_shape_info(
            batch_origin_shape, transforms)
        if isinstance(batch_pred, (tuple, list)) and self.status == 'Infer':
            return self._infer_postprocess(
                batch_label_map=batch_pred[0],
                batch_score_map=batch_pred[1],
                batch_restore_list=batch_restore_list)
        results = []
        if batch_pred.dtype == paddle.float32:
            mode = 'bilinear'
        else:
            mode = 'nearest'
        for pred, restore_list in zip(batch_pred, batch_restore_list):
            pred = paddle.unsqueeze(pred, axis=0)
            for item in restore_list[::-1]:
                h, w = item[1][0], item[1][1]
                if item[0] == 'resize':
                    pred = F.interpolate(
                        pred, (h, w), mode=mode, data_format='NCHW')
                elif item[0] == 'padding':
                    x, y = item[2]
                    pred = pred[:, :, y:y + h, x:x + w]
                else:
                    pass
            results.append(pred)
        return results

    def _infer_postprocess(self, batch_label_map, batch_score_map,
                           batch_restore_list):
        label_maps = []
        score_maps = []
        for label_map, score_map, restore_list in zip(
                batch_label_map, batch_score_map, batch_restore_list):
            if not isinstance(label_map, np.ndarray):
                label_map = paddle.unsqueeze(label_map, axis=[0, 3])
                score_map = paddle.unsqueeze(score_map, axis=0)
            for item in restore_list[::-1]:
                h, w = item[1][0], item[1][1]
                if item[0] == 'resize':
                    if isinstance(label_map, np.ndarray):
                        label_map = cv2.resize(
                            label_map, (w, h), interpolation=cv2.INTER_NEAREST)
                        score_map = cv2.resize(
                            score_map, (w, h), interpolation=cv2.INTER_LINEAR)
                    else:
                        label_map = F.interpolate(
                            label_map, (h, w),
                            mode='nearest',
                            data_format='NHWC')
                        score_map = F.interpolate(
                            score_map, (h, w),
                            mode='bilinear',
                            data_format='NHWC')
                elif item[0] == 'padding':
                    x, y = item[2]
                    if isinstance(label_map, np.ndarray):
                        label_map = label_map[..., y:y + h, x:x + w]
                        score_map = score_map[..., y:y + h, x:x + w]
                    else:
                        label_map = label_map[:, :, y:y + h, x:x + w]
                        score_map = score_map[:, :, y:y + h, x:x + w]
                else:
                    pass
            label_map = label_map.squeeze()
            score_map = score_map.squeeze()
            if not isinstance(label_map, np.ndarray):
                label_map = label_map.numpy()
                score_map = score_map.numpy()
            label_maps.append(label_map.squeeze())
            score_maps.append(score_map.squeeze())
        return label_maps, score_maps

    def _check_transforms(self, transforms, mode):
        super()._check_transforms(transforms, mode)
        if not isinstance(transforms.arrange,
                          paddlers.transforms.ArrangeChangeDetector):
            raise TypeError(
                "`transforms.arrange` must be an ArrangeChangeDetector object.")

    def set_losses(self, losses, weights=None):
        if weights is None:
            weights = [1. for _ in range(len(losses))]
        self.losses = {'types': losses, 'coef': weights}


class CDNet(BaseChangeDetector):
    def __init__(self,
                 num_classes=2,
                 use_mixed_loss=False,
                 losses=None,
                 in_channels=6,
                 **params):
        params.update({'in_channels': in_channels})
        super(CDNet, self).__init__(
            model_name='CDNet',
            num_classes=num_classes,
            use_mixed_loss=use_mixed_loss,
            losses=losses,
            **params)


class FCEarlyFusion(BaseChangeDetector):
    def __init__(self,
                 num_classes=2,
                 use_mixed_loss=False,
                 losses=None,
                 in_channels=6,
                 use_dropout=False,
                 **params):
        params.update({'in_channels': in_channels, 'use_dropout': use_dropout})
        super(FCEarlyFusion, self).__init__(
            model_name='FCEarlyFusion',
            num_classes=num_classes,
            use_mixed_loss=use_mixed_loss,
            losses=losses,
            **params)


class FCSiamConc(BaseChangeDetector):
    def __init__(self,
                 num_classes=2,
                 use_mixed_loss=False,
                 losses=None,
                 in_channels=3,
                 use_dropout=False,
                 **params):
        params.update({'in_channels': in_channels, 'use_dropout': use_dropout})
        super(FCSiamConc, self).__init__(
            model_name='FCSiamConc',
            num_classes=num_classes,
            use_mixed_loss=use_mixed_loss,
            losses=losses,
            **params)


class FCSiamDiff(BaseChangeDetector):
    def __init__(self,
                 num_classes=2,
                 use_mixed_loss=False,
                 losses=None,
                 in_channels=3,
                 use_dropout=False,
                 **params):
        params.update({'in_channels': in_channels, 'use_dropout': use_dropout})
        super(FCSiamDiff, self).__init__(
            model_name='FCSiamDiff',
            num_classes=num_classes,
            use_mixed_loss=use_mixed_loss,
            losses=losses,
            **params)


class STANet(BaseChangeDetector):
    def __init__(self,
                 num_classes=2,
                 use_mixed_loss=False,
                 losses=None,
                 in_channels=3,
                 att_type='BAM',
                 ds_factor=1,
                 **params):
        params.update({
            'in_channels': in_channels,
            'att_type': att_type,
            'ds_factor': ds_factor
        })
        super(STANet, self).__init__(
            model_name='STANet',
            num_classes=num_classes,
            use_mixed_loss=use_mixed_loss,
            losses=losses,
            **params)


class BIT(BaseChangeDetector):
    def __init__(self,
                 num_classes=2,
                 use_mixed_loss=False,
                 losses=None,
                 in_channels=3,
                 backbone='resnet18',
                 n_stages=4,
                 use_tokenizer=True,
                 token_len=4,
                 pool_mode='max',
                 pool_size=2,
                 enc_with_pos=True,
                 enc_depth=1,
                 enc_head_dim=64,
                 dec_depth=8,
                 dec_head_dim=8,
                 **params):
        params.update({
            'in_channels': in_channels,
            'backbone': backbone,
            'n_stages': n_stages,
            'use_tokenizer': use_tokenizer,
            'token_len': token_len,
            'pool_mode': pool_mode,
            'pool_size': pool_size,
            'enc_with_pos': enc_with_pos,
            'enc_depth': enc_depth,
            'enc_head_dim': enc_head_dim,
            'dec_depth': dec_depth,
            'dec_head_dim': dec_head_dim
        })
        super(BIT, self).__init__(
            model_name='BIT',
            num_classes=num_classes,
            use_mixed_loss=use_mixed_loss,
            losses=losses,
            **params)


class SNUNet(BaseChangeDetector):
    def __init__(self,
                 num_classes=2,
                 use_mixed_loss=False,
                 losses=None,
                 in_channels=3,
                 width=32,
                 **params):
        params.update({'in_channels': in_channels, 'width': width})
        super(SNUNet, self).__init__(
            model_name='SNUNet',
            num_classes=num_classes,
            use_mixed_loss=use_mixed_loss,
            losses=losses,
            **params)


class DSIFN(BaseChangeDetector):
    def __init__(self,
                 num_classes=2,
                 use_mixed_loss=False,
                 losses=None,
                 use_dropout=False,
                 **params):
        params.update({'use_dropout': use_dropout})
        super(DSIFN, self).__init__(
            model_name='DSIFN',
            num_classes=num_classes,
            use_mixed_loss=use_mixed_loss,
            losses=losses,
            **params)

    def default_loss(self):
        if self.use_mixed_loss is False:
            return {
                # XXX: make sure the shallow copy works correctly here.
                'types': [seg_losses.CrossEntropyLoss()] * 5,
                'coef': [1.0] * 5
            }
        else:
            raise ValueError(
                f"Currently `use_mixed_loss` must be set to False for {self.__class__}"
            )


class DSAMNet(BaseChangeDetector):
    def __init__(self,
                 num_classes=2,
                 use_mixed_loss=False,
                 losses=None,
                 in_channels=3,
                 ca_ratio=8,
                 sa_kernel=7,
                 **params):
        params.update({
            'in_channels': in_channels,
            'ca_ratio': ca_ratio,
            'sa_kernel': sa_kernel
        })
        super(DSAMNet, self).__init__(
            model_name='DSAMNet',
            num_classes=num_classes,
            use_mixed_loss=use_mixed_loss,
            losses=losses,
            **params)

    def default_loss(self):
        if self.use_mixed_loss is False:
            return {
                'types': [
                    seg_losses.CrossEntropyLoss(), seg_losses.DiceLoss(),
                    seg_losses.DiceLoss()
                ],
                'coef': [1.0, 0.05, 0.05]
            }
        else:
            raise ValueError(
                f"Currently `use_mixed_loss` must be set to False for {self.__class__}"
            )


class ChangeStar(BaseChangeDetector):
    def __init__(self,
                 num_classes=2,
                 use_mixed_loss=False,
                 losses=None,
                 mid_channels=256,
                 inner_channels=16,
                 num_convs=4,
                 scale_factor=4.0,
                 **params):
        params.update({
            'mid_channels': mid_channels,
            'inner_channels': inner_channels,
            'num_convs': num_convs,
            'scale_factor': scale_factor
        })
        super(ChangeStar, self).__init__(
            model_name='ChangeStar',
            num_classes=num_classes,
            use_mixed_loss=use_mixed_loss,
            losses=losses,
            **params)

    def default_loss(self):
        if self.use_mixed_loss is False:
            return {
                # XXX: make sure the shallow copy works correctly here.
                'types': [seg_losses.CrossEntropyLoss()] * 4,
                'coef': [1.0] * 4
            }
        else:
            raise ValueError(
                f"Currently `use_mixed_loss` must be set to False for {self.__class__}"
            )


class ChangeFormer(BaseChangeDetector):
    def __init__(self,
                 num_classes=2,
                 use_mixed_loss=False,
                 losses=None,
                 in_channels=3,
                 decoder_softmax=False,
                 embed_dim=256,
                 **params):
        params.update({
            'in_channels': in_channels,
            'embed_dim': embed_dim,
            'decoder_softmax': decoder_softmax
        })
        super(ChangeFormer, self).__init__(
            model_name='ChangeFormer',
            num_classes=num_classes,
            use_mixed_loss=use_mixed_loss,
<<<<<<< HEAD
            **params)


class FCCDN(BaseChangeDetector):
    def __init__(self,
                 in_channels=3,
                 num_classes=2,
                 use_mixed_loss=False,
                 losses=None,
                 **params):
        params.update({'in_channels': in_channels})
        super(FCCDN, self).__init__(
            model_name='FCCDN',
            num_classes=num_classes,
            use_mixed_loss=use_mixed_loss,
            losses=losses,
            **params)

    def default_loss(self):
        if self.use_mixed_loss is False:
            return {
                'types':
                [seg_losses.CrossEntropyLoss(), cmcd.losses.fccdn_ssl_loss],
                'coef': [1.0, 1.0]
            }
        else:
            raise ValueError(
                f"Currently `use_mixed_loss` must be set to False for {self.__class__}"
            )
=======
            losses=losses,
            **params)
>>>>>>> a373e118
<|MERGE_RESOLUTION|>--- conflicted
+++ resolved
@@ -1080,7 +1080,7 @@
             model_name='ChangeFormer',
             num_classes=num_classes,
             use_mixed_loss=use_mixed_loss,
-<<<<<<< HEAD
+            losses=losses,
             **params)
 
 
@@ -1109,8 +1109,4 @@
         else:
             raise ValueError(
                 f"Currently `use_mixed_loss` must be set to False for {self.__class__}"
-            )
-=======
-            losses=losses,
-            **params)
->>>>>>> a373e118
+            )