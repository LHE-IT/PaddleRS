--- conflicted
+++ resolved
@@ -18,14 +18,10 @@
 import copy
 import math
 import json
-<<<<<<< HEAD
-
-=======
 from functools import partial, wraps
 from inspect import signature
 
 import yaml
->>>>>>> 24515fb7
 import paddle
 from paddle.io import DataLoader, DistributedBatchSampler
 from paddleslim import QAT
