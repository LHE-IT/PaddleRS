# Copyright (c) 2022 PaddlePaddle Authors. All Rights Reserved.
#
# Licensed under the Apache License, Version 2.0 (the "License");
# you may not use this file except in compliance with the License.
# You may obtain a copy of the License at
#
#    http://www.apache.org/licenses/LICENSE-2.0
#
# Unless required by applicable law or agreed to in writing, software
# distributed under the License is distributed on an "AS IS" BASIS,
# WITHOUT WARRANTIES OR CONDITIONS OF ANY KIND, either express or implied.
# See the License for the specific language governing permissions and
# limitations under the License.

import paddlers
from rs_models.test_model import TestModel

__all__ = ['TestFarSegModel', 'TestFactSegModel']


class TestSegModel(TestModel):
    DEFAULT_HW = (512, 512)

    def check_output(self, output, target):
        self.assertIsInstance(output, list)
        self.check_output_equal(len(output), len(target))
        for o, t in zip(output, target):
            if isinstance(o, list):
                self.check_output(o, t)
            else:
                o = o.numpy()
                self.check_output_equal(o.shape, t.shape)

    def set_inputs(self):
        def _gen_data(specs):
            for spec in specs:
                c = spec.get('in_channels', 3)
                yield self.get_randn_tensor(c)

        self.inputs = _gen_data(self.specs)

    def set_targets(self):
        def _gen_data(specs):
            for spec in specs:
                c = spec.get('num_classes', 2)
                yield [self.get_zeros_array(c)]

        self.targets = _gen_data(self.specs)


class TestFarSegModel(TestSegModel):
    MODEL_CLASS = paddlers.rs_models.seg.FarSeg

    def set_specs(self):
        base_spec = dict(in_channels=3, num_classes=2)
        self.specs = [
            base_spec,
            dict(in_channels=6, num_classes=10),
            dict(**base_spec,
                backbone='resnet18',
                backbone_pretrained=False),
            dict(**base_spec,
                fpn_out_channels=128,
                fsr_out_channels=64,
                decoder_out_channels=32),
            dict(**base_spec, scale_aware_proj=False)
        ]   # yapf: disable

    def set_targets(self):
        self.targets = [[self.get_zeros_array(2)], [self.get_zeros_array(10)],
                        [self.get_zeros_array(2)], [self.get_zeros_array(2)],
<<<<<<< HEAD
                        [self.get_zeros_array(2)]]


class TestFactSegModel(TestSegModel):
    MODEL_CLASS = paddlers.rs_models.seg.FactSeg

    def set_specs(self):
        base_spec = dict(in_channels=3, num_classes=2)
        self.specs = [
            base_spec,
            dict(in_channels=6, num_classes=10),
            dict(**base_spec,
                 backbone='resnet50',
                 backbone_pretrained=False)
        ]  # yapf: disable

    def set_targets(self):
        self.targets = [[self.get_zeros_array(2)], [self.get_zeros_array(10)],
=======
>>>>>>> 107e0083
                        [self.get_zeros_array(2)]]<|MERGE_RESOLUTION|>--- conflicted
+++ resolved
@@ -69,9 +69,7 @@
     def set_targets(self):
         self.targets = [[self.get_zeros_array(2)], [self.get_zeros_array(10)],
                         [self.get_zeros_array(2)], [self.get_zeros_array(2)],
-<<<<<<< HEAD
                         [self.get_zeros_array(2)]]
-
 
 class TestFactSegModel(TestSegModel):
     MODEL_CLASS = paddlers.rs_models.seg.FactSeg
@@ -88,6 +86,4 @@
 
     def set_targets(self):
         self.targets = [[self.get_zeros_array(2)], [self.get_zeros_array(10)],
-=======
->>>>>>> 107e0083
-                        [self.get_zeros_array(2)]]+                        [self.get_zeros_array(2)]]
