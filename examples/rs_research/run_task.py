#!/usr/bin/env python

# Copyright (c) 2022 PaddlePaddle Authors. All Rights Reserved.
#
# Licensed under the Apache License, Version 2.0 (the "License");
# you may not use this file except in compliance with the License.
# You may obtain a copy of the License at
#
#    http://www.apache.org/licenses/LICENSE-2.0
#
# Unless required by applicable law or agreed to in writing, software
# distributed under the License is distributed on an "AS IS" BASIS,
# WITHOUT WARRANTIES OR CONDITIONS OF ANY KIND, either express or implied.
# See the License for the specific language governing permissions and
# limitations under the License.

import os
import random

<<<<<<< HEAD
import numpy as np
# Import cv2 and sklearn before paddlers to solve the
# "ImportError: dlopen: cannot load any more object with static TLS" issue.
import cv2
import sklearn
=======
>>>>>>> 7644abda
import paddle
import paddlers
from paddlers import transforms as T

import custom_model
import custom_trainer
from config_utils import parse_args, build_objects, CfgNode


def format_cfg(cfg, indent=0):
    s = ''
    if isinstance(cfg, dict):
        for i, (k, v) in enumerate(sorted(cfg.items())):
            s += ' ' * indent + str(k) + ': '
            if isinstance(v, (dict, list, CfgNode)):
                s += '\n' + format_cfg(v, indent=indent + 1)
            else:
                s += str(v)
            if i != len(cfg) - 1:
                s += '\n'
    elif isinstance(cfg, list):
        for i, v in enumerate(cfg):
            s += ' ' * indent + '- '
            if isinstance(v, (dict, list, CfgNode)):
                s += '\n' + format_cfg(v, indent=indent + 1)
            else:
                s += str(v)
            if i != len(cfg) - 1:
                s += '\n'
    elif isinstance(cfg, CfgNode):
        s += ' ' * indent + f"type: {cfg.type}" + '\n'
        s += ' ' * indent + f"module: {cfg.module}" + '\n'
        s += ' ' * indent + 'args: \n' + format_cfg(cfg.args, indent + 1)
    return s


if __name__ == '__main__':
    CfgNode.set_context(globals())

    cfg = parse_args()
    print(format_cfg(cfg))

    if cfg['seed'] is not None:
        random.seed(cfg['seed'])
        np.random.seed(cfg['seed'])
        paddle.seed(cfg['seed'])

    # Automatically download data
    if cfg['download_on']:
        paddlers.utils.download_and_decompress(
            cfg['download_url'], path=cfg['download_path'])

    if not isinstance(cfg['datasets']['eval'].args, dict):
        raise ValueError("args of eval dataset must be a dict!")
    if cfg['datasets']['eval'].args.get('transforms', None) is not None:
        raise ValueError(
            "Found key 'transforms' in args of eval dataset and the value is not None."
        )
    eval_transforms = T.Compose(build_objects(cfg['transforms']['eval'], mod=T))
    # Inplace modification
    cfg['datasets']['eval'].args['transforms'] = eval_transforms
    eval_dataset = build_objects(cfg['datasets']['eval'], mod=paddlers.datasets)

    if cfg['cmd'] == 'train':
        if not isinstance(cfg['datasets']['train'].args, dict):
            raise ValueError("args of train dataset must be a dict!")
        if cfg['datasets']['train'].args.get('transforms', None) is not None:
            raise ValueError(
                "Found key 'transforms' in args of train dataset and the value is not None."
            )
        train_transforms = T.Compose(
            build_objects(
                cfg['transforms']['train'], mod=T))
        # Inplace modification
        cfg['datasets']['train'].args['transforms'] = train_transforms
        train_dataset = build_objects(
            cfg['datasets']['train'], mod=paddlers.datasets)
        model = build_objects(
            cfg['model'], mod=getattr(paddlers.tasks, cfg['task']))
        if cfg['optimizer']:
            if len(cfg['optimizer'].args) == 0:
                cfg['optimizer'].args = {}
            if not isinstance(cfg['optimizer'].args, dict):
                raise TypeError("args of optimizer must be a dict!")
            if cfg['optimizer'].args.get('parameters', None) is not None:
                raise ValueError(
                    "Found key 'parameters' in args of optimizer and the value is not None."
                )
            cfg['optimizer'].args['parameters'] = model.net.parameters()
            optimizer = build_objects(cfg['optimizer'], mod=paddle.optimizer)
        else:
            optimizer = None

        model.train(
            num_epochs=cfg['num_epochs'],
            train_dataset=train_dataset,
            train_batch_size=cfg['train_batch_size'],
            eval_dataset=eval_dataset,
            optimizer=optimizer,
            save_interval_epochs=cfg['save_interval_epochs'],
            log_interval_steps=cfg['log_interval_steps'],
            save_dir=cfg['save_dir'],
            learning_rate=cfg['learning_rate'],
            early_stop=cfg['early_stop'],
            early_stop_patience=cfg['early_stop_patience'],
            use_vdl=cfg['use_vdl'],
            resume_checkpoint=cfg['resume_checkpoint'] or None,
            **cfg['train'])
    elif cfg['cmd'] == 'eval':
        model = paddlers.tasks.load_model(cfg['resume_checkpoint'])
        res = model.evaluate(eval_dataset)
        print(res)<|MERGE_RESOLUTION|>--- conflicted
+++ resolved
@@ -17,14 +17,6 @@
 import os
 import random
 
-<<<<<<< HEAD
-import numpy as np
-# Import cv2 and sklearn before paddlers to solve the
-# "ImportError: dlopen: cannot load any more object with static TLS" issue.
-import cv2
-import sklearn
-=======
->>>>>>> 7644abda
 import paddle
 import paddlers
 from paddlers import transforms as T
