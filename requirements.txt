--- conflicted
+++ resolved
@@ -14,8 +14,4 @@
 matplotlib
 chardet
 openpyxl
-<<<<<<< HEAD
-gdal
-=======
-GDAL >= 3.2.2
->>>>>>> 49f72ae6
+GDAL >= 3.2.2